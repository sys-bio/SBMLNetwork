#include "libsbmlnetwork_sbmldocument.h"
#include "libsbmlnetwork_sbmldocument_layout.h"
#include "libsbmlnetwork_sbmldocument_render.h"
#include "libsbmlnetwork_layout_helpers.h"

namespace LIBSBMLNETWORK_CPP_NAMESPACE  {

    const std::string getVersion() {
        return getLibraryVersion();
    }

    const std::string getCurrentDirectoryOfLibrary() {
        return getLibraryDirectory();
    }

    SBMLDocument* readSBML(const std::string& sbml) {
        SBMLDocument* document = readSBMLFromFile(sbml.c_str());
        if (document && document->isSetModel())
            return document;
        document = readSBMLFromString(sbml.c_str());
        if (document && document->isSetModel())
            return document;

        return NULL;
    }

    bool writeSBML(SBMLDocument* document, const std::string &fileName) {
        return writeSBMLToFile(document, fileName.c_str());
    }

    const std::string writeSBML(SBMLDocument* document) {
        return writeSBMLToString(document);
    }

    const unsigned int getSBMLLevel(SBMLDocument* document) {
        if (document)
            return document->getLevel();

        return 0;
    }

    const unsigned int getSBMLVersion(SBMLDocument* document) {
        if (document)
            return document->getVersion();

        return 0;
    }

    bool freeSBMLDocument(SBMLDocument* document) {
        if (document) {
            const int numLayouts = getNumLayouts(document);
            for (int i = 0; i < numLayouts; i++)
                freeUserData(getLayout(document, i));
            delete document;
            return true;
        }

        return false;
    }

    bool isSetModel(SBMLDocument* document) {
        if (document)
            return document->isSetModel();

        return false;
    }

<<<<<<< HEAD
    int autolayout(SBMLDocument* document, const double stiffness, const double gravity, const int maxNumConnectedEdges, bool useMagnetism, bool useBoundary, bool useGrid, bool useNameAsTextLabel, bool resetLockedNodes, std::set <std::string> lockedNodeIds) {
        const bool layoutIsAdded = !createDefaultLayout(document, stiffness, gravity, maxNumConnectedEdges, useMagnetism, useBoundary, useGrid, useNameAsTextLabel, resetLockedNodes, lockedNodeIds);
=======
    int autolayout(SBMLDocument* document, const int maxNumConnectedEdges, bool useNameAsTextLabel, bool resetLockedNodes, std::vector <std::string> lockedNodeIds) {
        const bool layoutIsAdded = !createDefaultLayout(document, maxNumConnectedEdges, useNameAsTextLabel, resetLockedNodes, lockedNodeIds);
>>>>>>> 9ccb18e7
        const bool renderIsAdded = !createDefaultRenderInformation(document);
        if (layoutIsAdded || renderIsAdded)
            return 0;

        return -1;
    }

<<<<<<< HEAD
    int align(SBMLDocument* document, std::set <std::string> nodeIds, const std::string& alignment) {
=======
    int align(SBMLDocument* document, std::vector <std::string> nodeIds, const std::string& alignment, const bool ignoreLockedNodes) {
>>>>>>> 9ccb18e7
        if (nodeIds.size() > 1) {
            std::vector<GraphicalObject*> allGraphicalObjects;
            for (std::set<std::string>::const_iterator nodeIdIt = nodeIds.cbegin(); nodeIdIt != nodeIds.cend(); nodeIdIt++) {
                std::vector<GraphicalObject*> graphicalObjects = getGraphicalObjects(document, *nodeIdIt);
                allGraphicalObjects.insert(allGraphicalObjects.end(), graphicalObjects.begin(), graphicalObjects.end());
            }
<<<<<<< HEAD
            alignGraphicalObjects(getLayout(document), allGraphicalObjects, alignment);
            return updateLayoutCurves(document, getLayout(document), getSetOfGraphicalObjectIds(allGraphicalObjects));
=======
            alignGraphicalObjects(getLayout(document), allGraphicalObjects, alignment, ignoreLockedNodes);
            return updateLayoutCurves(document, getLayout(document), getListOfGraphicalObjectIds(allGraphicalObjects));
>>>>>>> 9ccb18e7
        }

        return -1;
    }

    int distribute(SBMLDocument* document, std::set <std::string> nodeIds, const std::string& direction, const double& spacing) {
        if (nodeIds.size() > 1) {
            std::vector<GraphicalObject*> allGraphicalObjects;
            for (std::set<std::string>::const_iterator nodeIdIt = nodeIds.cbegin(); nodeIdIt != nodeIds.cend(); nodeIdIt++) {
                std::vector<GraphicalObject*> graphicalObjects = getGraphicalObjects(document, *nodeIdIt);
                allGraphicalObjects.insert(allGraphicalObjects.end(), graphicalObjects.begin(), graphicalObjects.end());
            }
            distributeGraphicalObjects(getLayout(document), allGraphicalObjects, direction, spacing);
            return updateLayoutCurves(document, getLayout(document), getSetOfGraphicalObjectIds(allGraphicalObjects));
        }

        return -1;
    }

    SBase* getSBMLObject(SBMLDocument* document, const std::string& id) {
        if (document && document->isSetModel())
            return document->getModel()->getElementBySId(id);

        return NULL;
    }

    bool isSetId(SBase* object) {
        if (object)
            return object->isSetId();

        return false;
    }

    const std::string getId(SBase* object) {
        if (object)
            return object->getId();

        return "";
    }

    int setId(SBase* object, const std::string& sid) {
        if (object) {
            object->setId(sid);
            return 0;
        }

        return -1;
    }

    bool isSetName(SBase* object) {
        if (object)
            object->isSetName();

        return false;
    }

    const std::string getName(SBase* object) {
        if (object)
            return object->getName();

        return "";
    }

    int setName(SBase* object, const std::string& name) {
        if (object) {
            object->setName(name);
            return 0;
        }

        return -1;
    }

    bool isSetMetaId(SBase* object) {
        if (object)
            return object->isSetMetaId();

        return false;
    }

    const std::string getMetaId(SBase* object) {
        if (object)
            return object->getMetaId();

        return "";
    }

    int setMetaId(SBase* object, const std::string& metaid) {
        if (object) {
            object->setMetaId(metaid);
            return 0;
        }

        return -1;
    }

    const unsigned int getNumCompartments(SBMLDocument* document) {
        if (document && document->isSetModel())
            return document->getModel()->getNumCompartments();

        return 0;
    }

    const std::string getNthCompartmentId(SBMLDocument* document, unsigned int index) {
        if (document && document->isSetModel())
            return document->getModel()->getCompartment(index)->getId();

        return "";
    }

    Compartment* getCompartment(SBMLDocument* document, const std::string& id) {
        if (document && document->isSetModel())
            return document->getModel()->getCompartment(id);

        return NULL;
    }

    const unsigned int getNumSpecies(SBMLDocument* document) {
        if (document && document->isSetModel())
            return document->getModel()->getNumSpecies();

        return 0;
    }

    const std::string getNthSpeciesId(SBMLDocument* document, unsigned int index) {
        if (document && document->isSetModel())
            return document->getModel()->getSpecies(index)->getId();

        return "";
    }

    Species* getSpecies(SBMLDocument* document, const std::string& id) {
        if (document && document->isSetModel())
            return document->getModel()->getSpecies(id);

        return NULL;
    }

    const unsigned int getNumReactions(SBMLDocument* document) {
        if (document && document->isSetModel())
            return document->getModel()->getNumReactions();

        return 0;
    }

    const std::string getNthReactionId(SBMLDocument* document, unsigned int index) {
        if (document && document->isSetModel())
            return document->getModel()->getReaction(index)->getId();

        return "";
    }

    Reaction* getReaction(SBMLDocument* document, const std::string& id) {
        if (document && document->isSetModel())
            return document->getModel()->getReaction(id);

        return NULL;
    }

    const unsigned int getNumSpeciesReferences(SBMLDocument* document, const std::string& reactionId) {
        if (document && document->isSetModel()) {
            Reaction* reaction = getReaction(document, reactionId);
            if (reaction)
                return reaction->getNumReactants() + reaction->getNumProducts() + reaction->getNumModifiers();
        }

        return 0;
    }

    const unsigned int getNumReactants(SBMLDocument* document, const std::string& reactionId) {
        if (document && document->isSetModel()) {
            Reaction* reaction = getReaction(document, reactionId);
            if (reaction)
                return reaction->getNumReactants();
        }

        return 0;
    }

    const unsigned int getNumProducts(SBMLDocument* document, const std::string& reactionId) {
        if (document && document->isSetModel()) {
            Reaction* reaction = getReaction(document, reactionId);
            if (reaction)
                return reaction->getNumProducts();
        }

        return 0;
    }

    const unsigned int getNumModifiers(SBMLDocument* document, const std::string& reactionId) {
        if (document && document->isSetModel()) {
            Reaction* reaction = getReaction(document, reactionId);
            if (reaction)
                return reaction->getNumModifiers();
        }

        return 0;
    }

    const std::string getNthReactantId(SBMLDocument* document, const std::string& reactionId, unsigned int index) {
        if (document && document->isSetModel()) {
            Reaction* reaction = getReaction(document, reactionId);
            if (reaction)
                return reaction->getReactant(index)->getId();
        }

        return "";
    }

    const std::string getNthProductId(SBMLDocument* document, const std::string& reactionId, unsigned int index) {
        if (document && document->isSetModel()) {
            Reaction* reaction = getReaction(document, reactionId);
            if (reaction)
                return reaction->getProduct(index)->getId();
        }

        return "";
    }

    const std::string getNthModifierId(SBMLDocument* document, const std::string& reactionId, unsigned int index) {
        if (document && document->isSetModel()) {
            Reaction* reaction = getReaction(document, reactionId);
            if (reaction)
                return reaction->getModifier(index)->getId();
        }

        return "";
    }

    SpeciesReference* getSpeciesReference(SBMLDocument* document, const std::string& reactionId, const std::string& speciesId) {
        if (document && document->isSetModel()) {
            Reaction* reaction = getReaction(document, reactionId);
            if (reaction) {
                if (reaction->getReactant(speciesId))
                    return reaction->getReactant(speciesId);
                else if (reaction->getProduct(speciesId))
                    return reaction->getProduct(speciesId);
            }
        }

        return NULL;
    }

    SpeciesReference* getReactantSpeciesReference(SBMLDocument* document, const std::string& reactionId, const std::string& speciesId) {
        if (document && document->isSetModel()) {
            Reaction* reaction = getReaction(document, reactionId);
            if (reaction)
                reaction->getReactant(speciesId);
        }

        return NULL;
    }

    ModifierSpeciesReference* getModifierSpeciesReference(SBMLDocument* document, const std::string& reactionId, const std::string& speciesId) {
        if (document && document->isSetModel()) {
            Reaction* reaction = getReaction(document, reactionId);
            if (reaction)
                reaction->getModifier(speciesId);
        }

        return NULL;
    }
}<|MERGE_RESOLUTION|>--- conflicted
+++ resolved
@@ -65,13 +65,8 @@
         return false;
     }
 
-<<<<<<< HEAD
-    int autolayout(SBMLDocument* document, const double stiffness, const double gravity, const int maxNumConnectedEdges, bool useMagnetism, bool useBoundary, bool useGrid, bool useNameAsTextLabel, bool resetLockedNodes, std::set <std::string> lockedNodeIds) {
-        const bool layoutIsAdded = !createDefaultLayout(document, stiffness, gravity, maxNumConnectedEdges, useMagnetism, useBoundary, useGrid, useNameAsTextLabel, resetLockedNodes, lockedNodeIds);
-=======
     int autolayout(SBMLDocument* document, const int maxNumConnectedEdges, bool useNameAsTextLabel, bool resetLockedNodes, std::vector <std::string> lockedNodeIds) {
         const bool layoutIsAdded = !createDefaultLayout(document, maxNumConnectedEdges, useNameAsTextLabel, resetLockedNodes, lockedNodeIds);
->>>>>>> 9ccb18e7
         const bool renderIsAdded = !createDefaultRenderInformation(document);
         if (layoutIsAdded || renderIsAdded)
             return 0;
@@ -79,38 +74,29 @@
         return -1;
     }
 
-<<<<<<< HEAD
-    int align(SBMLDocument* document, std::set <std::string> nodeIds, const std::string& alignment) {
-=======
     int align(SBMLDocument* document, std::vector <std::string> nodeIds, const std::string& alignment, const bool ignoreLockedNodes) {
->>>>>>> 9ccb18e7
         if (nodeIds.size() > 1) {
             std::vector<GraphicalObject*> allGraphicalObjects;
-            for (std::set<std::string>::const_iterator nodeIdIt = nodeIds.cbegin(); nodeIdIt != nodeIds.cend(); nodeIdIt++) {
-                std::vector<GraphicalObject*> graphicalObjects = getGraphicalObjects(document, *nodeIdIt);
+            for (unsigned int i = 0; i < nodeIds.size(); i++) {
+                std::vector<GraphicalObject*> graphicalObjects = getGraphicalObjects(document, nodeIds[i]);
                 allGraphicalObjects.insert(allGraphicalObjects.end(), graphicalObjects.begin(), graphicalObjects.end());
             }
-<<<<<<< HEAD
-            alignGraphicalObjects(getLayout(document), allGraphicalObjects, alignment);
-            return updateLayoutCurves(document, getLayout(document), getSetOfGraphicalObjectIds(allGraphicalObjects));
-=======
             alignGraphicalObjects(getLayout(document), allGraphicalObjects, alignment, ignoreLockedNodes);
             return updateLayoutCurves(document, getLayout(document), getListOfGraphicalObjectIds(allGraphicalObjects));
->>>>>>> 9ccb18e7
-        }
-
-        return -1;
-    }
-
-    int distribute(SBMLDocument* document, std::set <std::string> nodeIds, const std::string& direction, const double& spacing) {
+        }
+
+        return -1;
+    }
+
+    int distribute(SBMLDocument* document, std::vector <std::string> nodeIds, const std::string& direction, const double& spacing) {
         if (nodeIds.size() > 1) {
             std::vector<GraphicalObject*> allGraphicalObjects;
-            for (std::set<std::string>::const_iterator nodeIdIt = nodeIds.cbegin(); nodeIdIt != nodeIds.cend(); nodeIdIt++) {
-                std::vector<GraphicalObject*> graphicalObjects = getGraphicalObjects(document, *nodeIdIt);
+            for (unsigned int i = 0; i < nodeIds.size(); i++) {
+                std::vector<GraphicalObject*> graphicalObjects = getGraphicalObjects(document, nodeIds[i]);
                 allGraphicalObjects.insert(allGraphicalObjects.end(), graphicalObjects.begin(), graphicalObjects.end());
             }
             distributeGraphicalObjects(getLayout(document), allGraphicalObjects, direction, spacing);
-            return updateLayoutCurves(document, getLayout(document), getSetOfGraphicalObjectIds(allGraphicalObjects));
+            return updateLayoutCurves(document, getLayout(document), getListOfGraphicalObjectIds(allGraphicalObjects));
         }
 
         return -1;
