--- conflicted
+++ resolved
@@ -44,49 +44,32 @@
         return isSetModel(document);
     }
 
-<<<<<<< HEAD
-    int c_api_autolayout(SBMLDocument *document, const double stiffness, const double gravity, const int maxNumConnectedEdges, bool useMagnetism, bool useBoundary, bool useGrid, bool useNameAsTextLabel, bool resetLockedNodes, const char **lockedNodeIds, const int lockedNodesSize) {
-        std::set <std::string> lockedNodeIdsSet = std::set<std::string>();
-=======
     int c_api_autolayout(SBMLDocument *document, const int maxNumConnectedEdges, bool useNameAsTextLabel, bool resetLockedNodes, const char **lockedNodeIds, const int lockedNodesSize) {
         std::vector <std::string> lockedNodeIdsVector = std::vector<std::string>();
->>>>>>> 9ccb18e7
         if (lockedNodeIds) {
             for (int i = 0; i < lockedNodesSize; i++)
-                lockedNodeIdsSet.insert(lockedNodeIds[i]);
+                lockedNodeIdsVector.emplace_back(lockedNodeIds[i]);
         }
 
-<<<<<<< HEAD
-        return autolayout(document, stiffness, gravity, maxNumConnectedEdges, useMagnetism, useBoundary, useGrid, useNameAsTextLabel, resetLockedNodes, lockedNodeIdsSet);
-    }
-
-    int c_api_align(SBMLDocument* document, const char **nodeIds, const int nodesSize,  const char* alignment) {
-        std::set <std::string> nodeIdsSet = std::set<std::string>();
-=======
         return autolayout(document, maxNumConnectedEdges, useNameAsTextLabel, resetLockedNodes, lockedNodeIdsVector);
     }
 
     int c_api_align(SBMLDocument* document, const char **nodeIds, const int nodesSize,  const char* alignment, bool ignoreLockedNodes) {
         std::vector <std::string> nodeIdsVector = std::vector<std::string>();
->>>>>>> 9ccb18e7
         if (nodeIds) {
             for (int i = 0; i < nodesSize; i++)
-                nodeIdsSet.insert(nodeIds[i]);
+                nodeIdsVector.emplace_back(nodeIds[i]);
         }
-<<<<<<< HEAD
-        return align(document, nodeIdsSet, alignment);
-=======
         return align(document, nodeIdsVector, alignment, ignoreLockedNodes);
->>>>>>> 9ccb18e7
     }
 
     int c_api_distribute(SBMLDocument* document, const char **nodeIds, const int nodesSize,  const char* direction, const double spacing) {
-        std::set <std::string> nodeIdsSet = std::set<std::string>();
+        std::vector <std::string> nodeIdsVector = std::vector<std::string>();
         if (nodeIds) {
             for (int i = 0; i < nodesSize; i++)
-                nodeIdsSet.insert(nodeIds[i]);
+                nodeIdsVector.emplace_back(nodeIds[i]);
         }
-        return distribute(document, nodeIdsSet, direction, spacing);
+        return distribute(document, nodeIdsVector, direction, spacing);
     }
 
     const int c_api_getNumLayouts(SBMLDocument* document) {
@@ -97,26 +80,15 @@
         return removeAllLayouts(document);
     }
 
-<<<<<<< HEAD
-    int c_api_createDefaultLayout(SBMLDocument* document, const double stiffness, const double gravity, const int maxNumConnectedEdges, bool useMagnetism,
-                                  bool useBoundary, bool useGrid, bool useNameAsTextLabel,
-                                  bool resetLockedNodes, const char **lockedNodeIds, const int lockedNodesSize) {
-        std::set <std::string> lockedNodeIdsSet = std::set<std::string>();
-=======
     int c_api_createDefaultLayout(SBMLDocument* document, const int maxNumConnectedEdges,
                                   bool useNameAsTextLabel, bool resetLockedNodes,
                                   const char **lockedNodeIds, const int lockedNodesSize) {
         std::vector <std::string> lockedNodeIdsVector = std::vector<std::string>();
->>>>>>> 9ccb18e7
         if (lockedNodeIds) {
             for (int i = 0; i < lockedNodesSize; i++)
-                lockedNodeIdsSet.insert(lockedNodeIds[i]);
+                lockedNodeIdsVector.emplace_back(lockedNodeIds[i]);
         }
-<<<<<<< HEAD
-        return createDefaultLayout(document, stiffness, gravity, maxNumConnectedEdges, useMagnetism, useBoundary, useGrid, useNameAsTextLabel, resetLockedNodes, lockedNodeIdsSet);
-=======
         return createDefaultLayout(document, maxNumConnectedEdges, useNameAsTextLabel, resetLockedNodes, lockedNodeIdsVector);
->>>>>>> 9ccb18e7
     }
 
     double c_api_getCanvasWidth(SBMLDocument* document, int layoutIndex) {
@@ -301,30 +273,6 @@
 
     const int c_api_getNumSpeciesReferenceGlyphs(SBMLDocument* document, const char* reactionId, int reactionGlyphIndex, int layoutIndex) {
         return getNumSpeciesReferenceGlyphs(document, layoutIndex, reactionId, reactionGlyphIndex);
-    }
-
-    const char* c_api_getNthSpeciesReferenceGlyphId(SBMLDocument* document, const char* reactionId, int reactionGlyphIndex, int speciesReferenceGlyphIndex, int layoutIndex) {
-        SpeciesReferenceGlyph* speciesReferenceGlyph = getSpeciesReferenceGlyph(document, layoutIndex, reactionId, reactionGlyphIndex, speciesReferenceGlyphIndex);
-        if (speciesReferenceGlyph)
-            return strdup(speciesReferenceGlyph->getId().c_str());
-
-        return "";
-    }
-
-    const char* c_api_getNthSpeciesReferenceGlyphMetaId(SBMLDocument* document, const char* reactionId, int reactionGlyphIndex, int speciesReferenceGlyphIndex, int layoutIndex) {
-        SpeciesReferenceGlyph* speciesReferenceGlyph = getSpeciesReferenceGlyph(document, layoutIndex, reactionId, reactionGlyphIndex, speciesReferenceGlyphIndex);
-        if (speciesReferenceGlyph)
-            return strdup(speciesReferenceGlyph->getMetaId().c_str());
-
-        return "";
-    }
-
-    const char* c_api_getNthSpeciesReferenceGlyphSpeciesReferenceId(SBMLDocument* document, const char* reactionId, int reactionGlyphIndex, int speciesReferenceGlyphIndex, int layoutIndex) {
-        SpeciesReferenceGlyph* speciesReferenceGlyph = getSpeciesReferenceGlyph(document, layoutIndex, reactionId, reactionGlyphIndex, speciesReferenceGlyphIndex);
-        if (speciesReferenceGlyph)
-            return strdup(speciesReferenceGlyph->getSpeciesReferenceId().c_str());
-
-        return "";
     }
 
     const char* c_api_getSpeciesReferenceSpeciesId(SBMLDocument* document, const char* reactionId, int reactionGlyphIndex, int speciesReferenceIndex, int layoutIndex) {
