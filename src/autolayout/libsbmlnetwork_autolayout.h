--- conflicted
+++ resolved
@@ -6,25 +6,10 @@
 #include "sbml/packages/layout/common/LayoutExtensionTypes.h"
 #endif
 
-<<<<<<< HEAD
-#include <set>
-#include "libsbmlnetwork_locked_node_info.h"
-
-=======
->>>>>>> 9ccb18e7
 using namespace libsbml;
 
 namespace LIBSBMLNETWORK_CPP_NAMESPACE  {
 
-<<<<<<< HEAD
-void locateGlyphs(Model* model, Layout* layout, const double& stiffness = 10.0, const double& gravity = 15.0,
-                  const bool& useMagnetism = false, const bool& useBoundary = false, const bool& useGrid = false,
-                  const bool& useNameAsTextLabel = true, std::set<LockedNodeInfo> lockedNodesInfo = std::set<LockedNodeInfo>());
-
-void locateReactions(Model *model, Layout *layout, const double &stiffness, const double &gravity,
-                     const bool &useMagnetism, const bool &useBoundary, const bool &useGrid,
-                     const bool& useNameAsTextLabel, std::set<LockedNodeInfo> lockedNodesInfo);
-=======
 void locateGlyphs(Model* model, Layout* layout, const bool& useNameAsTextLabel = true);
 
 void locateReactions(Model *model, Layout *layout, const bool& useNameAsTextLabel = false);
@@ -32,7 +17,6 @@
 const double getStiffness(Layout *layout);
 
 void setStiffness(Layout *layout, const double& stiffness);
->>>>>>> 9ccb18e7
 
 const double getGravity(Layout *layout);
 
@@ -72,19 +56,6 @@
 
 void extractExtents(Curve* reactionCurve, double &minX, double &minY, double &maxX, double &maxY);
 
-<<<<<<< HEAD
-std::set<LockedNodeInfo> getLockedNodesInfo(Layout* layout, const std::set<std::string>& lockedNodeIds, const bool& resetLockedNodes = false);
-
-void unlockNodes(Layout *layout);
-
-std::set <LockedNodeInfo> getLockedSpeciesNodesInfo(Layout *layout, const std::set <std::string> &lockedNodeIds);
-
-std::set <LockedNodeInfo> getLockedReactionNodesInfo(Layout *layout, const std::set <std::string> &lockedNodeIds);
-
-LockedNodeInfo createLockedNodeInfo(Layout* layout, GraphicalObject* graphicalObject);
-
-=======
->>>>>>> 9ccb18e7
 }
 
 #endif
