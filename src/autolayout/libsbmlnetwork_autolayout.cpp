#include "libsbmlnetwork_autolayout.h"
#include "../libsbmlnetwork_layout_helpers.h"
#include "libsbmlnetwork_fruchterman_reingold_algorithm.h"

#include <cstdlib>
#include <cmath>
#include <climits>

namespace LIBSBMLNETWORK_CPP_NAMESPACE {

<<<<<<< HEAD
void locateGlyphs(Model *model, Layout *layout, const double &stiffness, const double &gravity,
                  const bool &useMagnetism, const bool &useBoundary, const bool &useGrid,
                  const bool &useNameAsTextLabel, std::set<LockedNodeInfo> lockedNodesInfo) {
    double padding = 30.0;
=======
void locateGlyphs(Model *model, Layout *layout, const bool &useNameAsTextLabel) {
    double stiffness = getStiffness(layout);
    double gravity = getGravity(layout);
    bool useMagnetism = false;
    bool useGrid = false;
>>>>>>> 9ccb18e7
    std::srand(time(0));
    randomizeGlyphsLocations(model, layout);
    FruchtermanReingoldAlgorithmBase *autoLayoutAlgorithm = new FruchtermanReingoldAutoLayoutAlgorithm();
    autoLayoutAlgorithm->setElements(model, layout, useNameAsTextLabel);
    autoLayoutAlgorithm->setStiffness(stiffness);
    autoLayoutAlgorithm->setGravity(gravity);
    autoLayoutAlgorithm->setUseMagnetism(useMagnetism);
    autoLayoutAlgorithm->setUseGrid(useGrid);
    autoLayoutAlgorithm->updateNodesLockedStatus();
    autoLayoutAlgorithm->setWidth(layout);
    autoLayoutAlgorithm->setHeight(layout);
    autoLayoutAlgorithm->apply();
    updateCompartmentExtents(model, layout);
    updateLayoutDimensions(layout);
    delete autoLayoutAlgorithm;
    if (!adjustLayoutDimensions(layout)) {
        if (autolayoutMayStillConverge(stiffness, gravity)) {
            setStiffness(layout, 1.2 * stiffness);
            setGravity(layout, 0.95 * gravity);
            locateGlyphs(model, layout, useNameAsTextLabel);
        }
        else
            throw std::runtime_error("AutoLayout failed to converge. Choose different layout dimensions.");
    }
}

<<<<<<< HEAD
void locateReactions(Model *model, Layout *layout, const double &stiffness, const double &gravity,
                     const bool &useMagnetism, const bool &useBoundary, const bool &useGrid,
                     const bool &useNameAsTextLabel, std::set <LockedNodeInfo> lockedNodesInfo) {
    double padding = 30.0;
    FruchtermanReingoldAlgorithmBase *autoLayoutAlgorithm = new FruchtermanReingoldUpdateCurvesAlgorithm();
=======
void locateReactions(Model *model, Layout *layout, const bool &useNameAsTextLabel) {
    double stiffness = getStiffness(layout);
    double gravity = getGravity(layout);
    bool useMagnetism = false;
    bool useGrid = false;
    FruchtermanReingoldAlgorithmBase* autoLayoutAlgorithm = new FruchtermanReingoldUpdateCurvesAlgorithm();
>>>>>>> 9ccb18e7
    autoLayoutAlgorithm->setElements(model, layout, useNameAsTextLabel);
    autoLayoutAlgorithm->setStiffness(stiffness);
    autoLayoutAlgorithm->setGravity(gravity);
    autoLayoutAlgorithm->setUseMagnetism(useMagnetism);
    autoLayoutAlgorithm->setUseGrid(useGrid);
    autoLayoutAlgorithm->setWidth(layout);
    autoLayoutAlgorithm->setHeight(layout);
    autoLayoutAlgorithm->apply();
    updateCompartmentExtents(model, layout);
    updateLayoutDimensions(layout);
    delete autoLayoutAlgorithm;
}

const double getStiffness(Layout *layout) {
    std::string stiffness = LIBSBMLNETWORK_CPP_NAMESPACE::getUserData(layout, "stiffness");
    if (stiffness.empty()) {
        setStiffness(layout, 10.0);
        return 10.0;
    }

    return std::stod(stiffness);
}

void setStiffness(Layout *layout, const double &stiffness) {
    LIBSBMLNETWORK_CPP_NAMESPACE::setUserData(layout, "stiffness", std::to_string(stiffness));
}

const double getGravity(Layout *layout) {
    std::string gravity = LIBSBMLNETWORK_CPP_NAMESPACE::getUserData(layout, "gravity");
    if (gravity.empty()) {
        setGravity(layout, 15.0);
        return 15.0;
    }

    return std::stod(gravity);
}

void setGravity(Layout *layout, const double &gravity) {
    LIBSBMLNETWORK_CPP_NAMESPACE::setUserData(layout, "gravity", std::to_string(gravity));
}

void randomizeGlyphsLocations(Model *model, Layout *layout) {
    double canvasWidth = layout->getDimensions()->width();
    double canvasHeight = layout->getDimensions()->height();
    randomizeSpeciesGlyphsLocations(model, layout, canvasWidth, canvasHeight);
    randomizeReactionGlyphsLocations(model, layout, canvasWidth, canvasHeight);
}

void
randomizeSpeciesGlyphsLocations(Model *model, Layout *layout, const double &canvasWidth, const double &canvasHeight) {
    for (int i = 0; i < layout->getNumSpeciesGlyphs(); i++)
        randomizeBoundingBoxesPosition(layout->getSpeciesGlyph(i)->getBoundingBox(), canvasWidth, canvasHeight);
}

void randomizeReactionGlyphsLocations(Model *model, Layout *layout, const double &canvasWidth, const double &canvasHeight) {
    for (int i = 0; i < layout->getNumReactionGlyphs(); i++)
        randomizeCurveCenterPoint(layout->getReactionGlyph(i)->getCurve(), canvasWidth, canvasHeight);
}

void
randomizeBoundingBoxesPosition(BoundingBox *boundingBox, const double &canvasWidth, const double &canvasHeight) {
    double offset = 30.0;
    boundingBox->setX(offset + (std::rand() % int(canvasWidth - offset)));
    boundingBox->setY(offset + (std::rand() % int(canvasHeight - offset)));
}

void randomizeCurveCenterPoint(Curve *curve, const double &canvasWidth, const double &canvasHeight) {
    double offset = 30.0;
    double randomPointX = offset + (std::rand() % int(canvasWidth - offset));
    double randomPointY = offset + (std::rand() % int(canvasHeight - offset));
    CubicBezier *cubicBezier = ((CubicBezier *) curve->getCurveSegment(0));
    cubicBezier->getStart()->setX(randomPointX);
    cubicBezier->getStart()->setY(randomPointY);
    cubicBezier->getEnd()->setX(randomPointX);
    cubicBezier->getEnd()->setY(randomPointY);
    cubicBezier->getBasePoint1()->setX(randomPointX);
    cubicBezier->getBasePoint1()->setY(randomPointY);
    cubicBezier->getBasePoint2()->setX(randomPointX);
    cubicBezier->getBasePoint2()->setY(randomPointY);
}

void
initializeCompartmentGlyphExtents(BoundingBox *compartmentGlyphBoundingBox, BoundingBox *speciesGlyphBoundingBox) {
    const double padding = getDefaultAutoLayoutPadding();
    compartmentGlyphBoundingBox->setX(speciesGlyphBoundingBox->x() - padding);
    compartmentGlyphBoundingBox->setY(speciesGlyphBoundingBox->y() - padding);
    compartmentGlyphBoundingBox->setWidth(speciesGlyphBoundingBox->width() + 2 * padding);
    compartmentGlyphBoundingBox->setHeight(speciesGlyphBoundingBox->height() + 2 * padding);
}

void updateCompartmentExtents(Model *model, Layout *layout) {
    for (int i = 0; i < layout->getNumSpeciesGlyphs(); i++) {
        Compartment *compartment = findSpeciesGlyphCompartment(model, layout->getSpeciesGlyph(i));
        if (compartment) {
            std::vector < CompartmentGlyph * > compartmentGlyphs = getAssociatedCompartmentGlyphsWithCompartmentId(
                    layout, compartment->getId());
            for (int j = 0; j < compartmentGlyphs.size(); j++) {
                CompartmentGlyph *compartmentGlyph = compartmentGlyphs.at(j);
                if (i == 0)
                    initializeCompartmentGlyphExtents(compartmentGlyph->getBoundingBox(),
                                                      layout->getSpeciesGlyph(i)->getBoundingBox());
                updateCompartmentExtents(compartmentGlyph->getBoundingBox(),
                                         layout->getSpeciesGlyph(i)->getBoundingBox());
            }
        }
    }
    for (int i = 0; i < layout->getNumReactionGlyphs(); i++) {
        CompartmentGlyph *compartmentGlyph = getCompartmentGlyphOfReactionGlyph(model, layout,
                                                                                layout->getReactionGlyph(i));
        if (compartmentGlyph)
            updateCompartmentExtents(compartmentGlyph->getBoundingBox(),
                                     layout->getReactionGlyph(i)->getCurve());
    }
}

void updateCompartmentExtents(BoundingBox *compartmentGlyphBoundingBox, BoundingBox *speciesGlyphBoundingBox) {
    const double padding = getDefaultAutoLayoutPadding();
    if (speciesGlyphBoundingBox->x() - padding < compartmentGlyphBoundingBox->x()) {
        compartmentGlyphBoundingBox->setWidth(compartmentGlyphBoundingBox->width() +
                                              (compartmentGlyphBoundingBox->x() -
                                               (speciesGlyphBoundingBox->x() - padding)));
        compartmentGlyphBoundingBox->setX(speciesGlyphBoundingBox->x() - padding);
    }
    if (speciesGlyphBoundingBox->y() - padding < compartmentGlyphBoundingBox->y()) {
        compartmentGlyphBoundingBox->setHeight(compartmentGlyphBoundingBox->height() +
                                               (compartmentGlyphBoundingBox->y() -
                                                (speciesGlyphBoundingBox->y() - padding)));
        compartmentGlyphBoundingBox->setY(speciesGlyphBoundingBox->y() - padding);
    }
    if (speciesGlyphBoundingBox->x() + speciesGlyphBoundingBox->width() + padding >
        compartmentGlyphBoundingBox->x() + compartmentGlyphBoundingBox->width()) {
        compartmentGlyphBoundingBox->setWidth(compartmentGlyphBoundingBox->width()
                                              + (speciesGlyphBoundingBox->x() + speciesGlyphBoundingBox->width() +
                                                 padding)
                                              - (compartmentGlyphBoundingBox->x() +
                                                 compartmentGlyphBoundingBox->width()));
    }
    if (speciesGlyphBoundingBox->y() + speciesGlyphBoundingBox->height() + padding >
        compartmentGlyphBoundingBox->y() + compartmentGlyphBoundingBox->height()) {
        compartmentGlyphBoundingBox->setHeight(compartmentGlyphBoundingBox->height()
                                               +
                                               (speciesGlyphBoundingBox->y() + speciesGlyphBoundingBox->height() +
                                                padding)
                                               - (compartmentGlyphBoundingBox->y() +
                                                  compartmentGlyphBoundingBox->height()));
    }
}

void
updateCompartmentExtents(BoundingBox *compartmentGlyphBoundingBox, Curve *reactionCurve) {
    const double padding = getDefaultAutoLayoutPadding();
    double reactionCenterX = 0.5 * (reactionCurve->getCurveSegment(0)->getStart()->x() +
                                    reactionCurve->getCurveSegment(0)->getEnd()->x());
    double reactionCenterY = 0.5 * (reactionCurve->getCurveSegment(0)->getStart()->y() +
                                    reactionCurve->getCurveSegment(0)->getEnd()->y());
    if (reactionCenterX - padding < compartmentGlyphBoundingBox->x()) {
        compartmentGlyphBoundingBox->setWidth(compartmentGlyphBoundingBox->width() +
                                              (compartmentGlyphBoundingBox->x() - (reactionCenterX - padding)));
        compartmentGlyphBoundingBox->setX(reactionCenterX - padding);
    }
    if (reactionCenterY - padding < compartmentGlyphBoundingBox->y()) {
        compartmentGlyphBoundingBox->setHeight(compartmentGlyphBoundingBox->height() +
                                               (compartmentGlyphBoundingBox->y() - (reactionCenterY - padding)));
        compartmentGlyphBoundingBox->setY(reactionCenterY - padding);
    }
    if (reactionCenterX + padding > compartmentGlyphBoundingBox->x() + compartmentGlyphBoundingBox->width()) {
        compartmentGlyphBoundingBox->setWidth(compartmentGlyphBoundingBox->width()
                                              + (reactionCenterX + padding) - (compartmentGlyphBoundingBox->x() +
                                                                               compartmentGlyphBoundingBox->width()));
    }
    if (reactionCenterY + padding > compartmentGlyphBoundingBox->y() + compartmentGlyphBoundingBox->height()) {
        compartmentGlyphBoundingBox->setHeight(compartmentGlyphBoundingBox->height()
                                               + (reactionCenterY + padding) - (compartmentGlyphBoundingBox->y() +
                                                                                compartmentGlyphBoundingBox->height()));
    }
}

void updateLayoutDimensions(Layout *layout) {
    const double padding = getDefaultAutoLayoutPadding();
    if (!layoutContainsGlyphs(layout)) {
        layout->getDimensions()->setWidth(0);
        layout->getDimensions()->setHeight(0);
        return;
    } else {
        double minX;
        double minY;
        double maxX;
        double maxY;
        extractExtents(layout, minX, minY, maxX, maxY);
        layout->getDimensions()->setWidth(maxX - minX + 2 * padding);
        layout->getDimensions()->setHeight(maxY - minY + 2 * padding);
    }
}

const bool adjustLayoutDimensions(Layout *layout) {
    std::string width = LIBSBMLNETWORK_CPP_NAMESPACE::getUserData(layout->getDimensions(), "width");
    if (!width.empty()) {
        double presetWidth = std::stod(width);
        if (std::abs(presetWidth - layout->getDimensions()->width()) < 4 * getDefaultAutoLayoutPadding())
            layout->getDimensions()->setWidth(presetWidth);
        else
            return false;
    }
    std::string height = LIBSBMLNETWORK_CPP_NAMESPACE::getUserData(layout->getDimensions(), "height");
    if (!height.empty()) {
        double presetHeight = std::stod(height);
        if (std::abs(presetHeight - layout->getDimensions()->height()) < 4 * getDefaultAutoLayoutPadding())
            layout->getDimensions()->setHeight(presetHeight);
        else
            return false;
    }

    return true;
}

const bool autolayoutMayStillConverge(const double &stiffness, const double &gravity) {
    if (gravity > 1.0)
        return true;

    return false;
}

void extractExtents(Layout *layout, double &minX, double &minY, double &maxX, double &maxY) {
    minX = INT_MAX;
    minY = INT_MAX;
    maxX = INT_MIN;
    maxY = INT_MIN;
    for (int i = 0; i < layout->getNumCompartmentGlyphs(); i++)
        extractExtents(layout->getCompartmentGlyph(i)->getBoundingBox(), minX, minY, maxX, maxY);
    for (int i = 0; i < layout->getNumSpeciesGlyphs(); i++)
        extractExtents(layout->getSpeciesGlyph(i)->getBoundingBox(), minX, minY, maxX, maxY);
    for (int i = 0; i < layout->getNumReactionGlyphs(); i++)
        extractExtents(layout->getReactionGlyph(i)->getCurve(), minX, minY, maxX, maxY);
}

void extractExtents(BoundingBox *boundingBox, double &minX, double &minY, double &maxX, double &maxY) {
    minX = std::min(minX, boundingBox->x());
    minY = std::min(minY, boundingBox->y());
    maxX = std::max(maxX, boundingBox->x() + boundingBox->width());
    maxY = std::max(maxY, boundingBox->y() + boundingBox->height());
}

void extractExtents(Curve *reactionCurve, double &minX, double &minY, double &maxX, double &maxY) {
    double reactionCenterX = 0.5 * (reactionCurve->getCurveSegment(0)->getStart()->x() +
                                    reactionCurve->getCurveSegment(0)->getEnd()->x());
    double reactionCenterY = 0.5 * (reactionCurve->getCurveSegment(0)->getStart()->y() +
                                    reactionCurve->getCurveSegment(0)->getEnd()->y());
    minX = std::min(minX, reactionCenterX);
    minY = std::min(minY, reactionCenterY);
    maxX = std::max(maxX, reactionCenterX);
    maxY = std::max(maxY, reactionCenterY);
}

<<<<<<< HEAD
std::set <LockedNodeInfo> getLockedNodesInfo(Layout *layout, const std::set <std::string> &lockedNodeIds, const bool& resetLockedNodes) {
    std::set <LockedNodeInfo> lockedNodesInfo;
    if (resetLockedNodes)
        unlockNodes(layout);
    else {
        std::set <LockedNodeInfo> lockedSpeciesNodesInfo = getLockedSpeciesNodesInfo(layout, lockedNodeIds);
        lockedNodesInfo.insert(lockedSpeciesNodesInfo.begin(), lockedSpeciesNodesInfo.end());
        std::set <LockedNodeInfo> lockedReactionNodesInfo = getLockedReactionNodesInfo(layout, lockedNodeIds);
        lockedNodesInfo.insert(lockedReactionNodesInfo.begin(), lockedReactionNodesInfo.end());
    }

    return lockedNodesInfo;
}

void unlockNodes(Layout *layout) {
    for (int i = 0; i < layout->getNumSpeciesGlyphs(); i++) {
        SpeciesGlyph *speciesGlyph = layout->getSpeciesGlyph(i);
        if (speciesGlyph->getMetaId() == "locked")
            speciesGlyph->setMetaId("");
    }
}

std::set <LockedNodeInfo> getLockedSpeciesNodesInfo(Layout *layout, const std::set <std::string> &lockedNodeIds) {
    std::set <LockedNodeInfo> lockedSpeciesNodesInfo;
    for (int i = 0; i < layout->getNumSpeciesGlyphs(); i++) {
        SpeciesGlyph *speciesGlyph = layout->getSpeciesGlyph(i);
        if (speciesGlyph->getMetaId() == "locked")
            lockedSpeciesNodesInfo.insert(createLockedNodeInfo(layout, speciesGlyph));
        else if (lockedNodeIds.find(speciesGlyph->getSpeciesId()) != lockedNodeIds.end() ||
                 lockedNodeIds.find(speciesGlyph->getId()) != lockedNodeIds.end())
            lockedSpeciesNodesInfo.insert(createLockedNodeInfo(layout, speciesGlyph));
    }

    return lockedSpeciesNodesInfo;
}

std::set <LockedNodeInfo> getLockedReactionNodesInfo(Layout *layout, const std::set <std::string> &lockedNodeIds) {
    std::set <LockedNodeInfo> lockedReactionNodesInfo;
    for (int i = 0; i < layout->getNumReactionGlyphs(); i++) {
        ReactionGlyph *reactionGlyph = layout->getReactionGlyph(i);
        if (reactionGlyph->getMetaId() == "locked")
            lockedReactionNodesInfo.insert(createLockedNodeInfo(layout, reactionGlyph));
        else if (lockedNodeIds.find(reactionGlyph->getReactionId()) != lockedNodeIds.end() ||
                 lockedNodeIds.find(reactionGlyph->getId()) != lockedNodeIds.end())
            lockedReactionNodesInfo.insert(createLockedNodeInfo(layout, reactionGlyph));
    }

    return lockedReactionNodesInfo;
}

LockedNodeInfo createLockedNodeInfo(Layout* layout, GraphicalObject *graphicalObject) {
    return LockedNodeInfo(getEntityId(layout, graphicalObject), 0, graphicalObject->getBoundingBox()->x(),
                          graphicalObject->getBoundingBox()->y());
}

=======
>>>>>>> 9ccb18e7
}<|MERGE_RESOLUTION|>--- conflicted
+++ resolved
@@ -8,18 +8,11 @@
 
 namespace LIBSBMLNETWORK_CPP_NAMESPACE {
 
-<<<<<<< HEAD
-void locateGlyphs(Model *model, Layout *layout, const double &stiffness, const double &gravity,
-                  const bool &useMagnetism, const bool &useBoundary, const bool &useGrid,
-                  const bool &useNameAsTextLabel, std::set<LockedNodeInfo> lockedNodesInfo) {
-    double padding = 30.0;
-=======
 void locateGlyphs(Model *model, Layout *layout, const bool &useNameAsTextLabel) {
     double stiffness = getStiffness(layout);
     double gravity = getGravity(layout);
     bool useMagnetism = false;
     bool useGrid = false;
->>>>>>> 9ccb18e7
     std::srand(time(0));
     randomizeGlyphsLocations(model, layout);
     FruchtermanReingoldAlgorithmBase *autoLayoutAlgorithm = new FruchtermanReingoldAutoLayoutAlgorithm();
@@ -46,20 +39,12 @@
     }
 }
 
-<<<<<<< HEAD
-void locateReactions(Model *model, Layout *layout, const double &stiffness, const double &gravity,
-                     const bool &useMagnetism, const bool &useBoundary, const bool &useGrid,
-                     const bool &useNameAsTextLabel, std::set <LockedNodeInfo> lockedNodesInfo) {
-    double padding = 30.0;
-    FruchtermanReingoldAlgorithmBase *autoLayoutAlgorithm = new FruchtermanReingoldUpdateCurvesAlgorithm();
-=======
 void locateReactions(Model *model, Layout *layout, const bool &useNameAsTextLabel) {
     double stiffness = getStiffness(layout);
     double gravity = getGravity(layout);
     bool useMagnetism = false;
     bool useGrid = false;
     FruchtermanReingoldAlgorithmBase* autoLayoutAlgorithm = new FruchtermanReingoldUpdateCurvesAlgorithm();
->>>>>>> 9ccb18e7
     autoLayoutAlgorithm->setElements(model, layout, useNameAsTextLabel);
     autoLayoutAlgorithm->setStiffness(stiffness);
     autoLayoutAlgorithm->setGravity(gravity);
@@ -313,62 +298,4 @@
     maxY = std::max(maxY, reactionCenterY);
 }
 
-<<<<<<< HEAD
-std::set <LockedNodeInfo> getLockedNodesInfo(Layout *layout, const std::set <std::string> &lockedNodeIds, const bool& resetLockedNodes) {
-    std::set <LockedNodeInfo> lockedNodesInfo;
-    if (resetLockedNodes)
-        unlockNodes(layout);
-    else {
-        std::set <LockedNodeInfo> lockedSpeciesNodesInfo = getLockedSpeciesNodesInfo(layout, lockedNodeIds);
-        lockedNodesInfo.insert(lockedSpeciesNodesInfo.begin(), lockedSpeciesNodesInfo.end());
-        std::set <LockedNodeInfo> lockedReactionNodesInfo = getLockedReactionNodesInfo(layout, lockedNodeIds);
-        lockedNodesInfo.insert(lockedReactionNodesInfo.begin(), lockedReactionNodesInfo.end());
-    }
-
-    return lockedNodesInfo;
-}
-
-void unlockNodes(Layout *layout) {
-    for (int i = 0; i < layout->getNumSpeciesGlyphs(); i++) {
-        SpeciesGlyph *speciesGlyph = layout->getSpeciesGlyph(i);
-        if (speciesGlyph->getMetaId() == "locked")
-            speciesGlyph->setMetaId("");
-    }
-}
-
-std::set <LockedNodeInfo> getLockedSpeciesNodesInfo(Layout *layout, const std::set <std::string> &lockedNodeIds) {
-    std::set <LockedNodeInfo> lockedSpeciesNodesInfo;
-    for (int i = 0; i < layout->getNumSpeciesGlyphs(); i++) {
-        SpeciesGlyph *speciesGlyph = layout->getSpeciesGlyph(i);
-        if (speciesGlyph->getMetaId() == "locked")
-            lockedSpeciesNodesInfo.insert(createLockedNodeInfo(layout, speciesGlyph));
-        else if (lockedNodeIds.find(speciesGlyph->getSpeciesId()) != lockedNodeIds.end() ||
-                 lockedNodeIds.find(speciesGlyph->getId()) != lockedNodeIds.end())
-            lockedSpeciesNodesInfo.insert(createLockedNodeInfo(layout, speciesGlyph));
-    }
-
-    return lockedSpeciesNodesInfo;
-}
-
-std::set <LockedNodeInfo> getLockedReactionNodesInfo(Layout *layout, const std::set <std::string> &lockedNodeIds) {
-    std::set <LockedNodeInfo> lockedReactionNodesInfo;
-    for (int i = 0; i < layout->getNumReactionGlyphs(); i++) {
-        ReactionGlyph *reactionGlyph = layout->getReactionGlyph(i);
-        if (reactionGlyph->getMetaId() == "locked")
-            lockedReactionNodesInfo.insert(createLockedNodeInfo(layout, reactionGlyph));
-        else if (lockedNodeIds.find(reactionGlyph->getReactionId()) != lockedNodeIds.end() ||
-                 lockedNodeIds.find(reactionGlyph->getId()) != lockedNodeIds.end())
-            lockedReactionNodesInfo.insert(createLockedNodeInfo(layout, reactionGlyph));
-    }
-
-    return lockedReactionNodesInfo;
-}
-
-LockedNodeInfo createLockedNodeInfo(Layout* layout, GraphicalObject *graphicalObject) {
-    return LockedNodeInfo(getEntityId(layout, graphicalObject), 0, graphicalObject->getBoundingBox()->x(),
-                          graphicalObject->getBoundingBox()->y());
-}
-
-=======
->>>>>>> 9ccb18e7
 }