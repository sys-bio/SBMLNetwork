#ifndef __LIBSBMLNETWORK_SBML_DOCUMENT_H_
#define __LIBSBMLNETWORK_SBML_DOCUMENT_H_

#include "libsbmlnetwork_common.h"

#ifndef SWIG
#include "sbml/SBMLTypes.h"
#include "sbml/common/libsbml-namespace.h"
#include "sbml/packages/layout/common/LayoutExtensionTypes.h"
#include "sbml/packages/render/common/RenderExtensionTypes.h"
#endif

#include "sbml/common/libsbml-namespace.h"

using namespace libsbml;

namespace LIBSBMLNETWORK_CPP_NAMESPACE {

/// @brief Returns the version of the library.
/// @return the version of the library.
LIBSBMLNETWORK_EXTERN const std::string getVersion();

/// @brief Returns the current directory of the library.
/// @return the current directory of the library.
LIBSBMLNETWORK_EXTERN const std::string getCurrentDirectoryOfLibrary();

/// @brief Reads an SBML document from the given file name or the given text string
/// @param sbml either the name or full pathname of the file to be read or a string containing a full SBML model.
/// @return a pointer to the SBMLDocument structure created from the SBML content in the given file name or
/// from the SBML content in the given text string.
LIBSBMLNETWORK_EXTERN SBMLDocument* readSBML(const std::string &sbml);

/// @brief Writes the given SBML document to a filename.
/// @param document the SBML document to be written.
/// @param fileName the name or full pathname of the file where the SBML is to be written.
/// @return true on success and false if the filename could not be opened for writing.
LIBSBMLNETWORK_EXTERN bool writeSBML(SBMLDocument* document, const std::string &fileName);

/// @brief Writes the given SBML document to a string and returns it.
/// @param document the SBML document to be written.
/// @return the string on success and empty string if one of the underlying parser components fail.
LIBSBMLNETWORK_EXTERN const std::string writeSBML(SBMLDocument* document);

/// @brief Returns the SBML Level of the SBMLDocument object containing this object.
/// @param document a pointer to the SBMLDocument object.
/// @return the SBML Level of the SBMLDocument object containing this object.
LIBSBMLNETWORK_EXTERN const unsigned int getSBMLLevel(SBMLDocument* document);

/// @brief Returns the Version within the SBML Level of the SBMLDocument object containing this object.
/// @param document a pointer to the SBMLDocument object.
/// @return the Version within the SBML Level of the SBMLDocument object containing this object.
LIBSBMLNETWORK_EXTERN const unsigned int getSBMLVersion(SBMLDocument* document);

/// @brief Free the given SBML document.
/// @param document a pointer to the SBMLDocument object.
/// @return boolean value indicating success/failure of the function.
LIBSBMLNETWORK_EXTERN bool freeSBMLDocument(SBMLDocument* document);

/// @brief Returns true if the Model object has been set, otherwise returns false.
/// @param document a pointer to the SBMLDocument object.
/// @return true if the Model object has been set, otherwise returns false.
LIBSBMLNETWORK_EXTERN bool isSetModel(SBMLDocument* document);

/// @brief Create a Layout object, a GlobalRenderInformation object, and LocalRenderInformation resume object, add them
/// to the the SBML document, and set all the necessary features for them.
/// @param document a pointer to the SBMLDocument object.
/// @param maxNumConnectedEdges the maximum number of connected edges to a node in the autolayout algorithm.
/// @param useNameAsTextLabel a variable that determines whether to use the name of the species/reaction as the text label in the autolayout algorithm.
/// @param resetLockedNodes a variable that determines whether to reset the locked nodes in the autolayout algorithm.
/// @param lockedNodeIds an set of node ids to be locked in the autolayout algorithm.
/// @return integer value indicating success/failure of the function.
<<<<<<< HEAD
LIBSBMLNETWORK_EXTERN int autolayout(SBMLDocument* document, const double stiffness = 10.0, const double gravity = 15.0, const int maxNumConnectedEdges = 3, bool useMagnetism = false, bool useBoundary = true, bool useGrid = false, bool useNameAsTextLabel = true, bool resetLockedNodes = false, std::set <std::string> lockedNodeIds = std::set<std::string>());
=======
LIBSBMLNETWORK_EXTERN int autolayout(SBMLDocument* document, const int maxNumConnectedEdges = 3, bool useNameAsTextLabel = true, bool resetLockedNodes = false, std::vector <std::string> lockedNodeIds = std::vector<std::string>());
>>>>>>> 9ccb18e7

/// @brief Align the nodes position in the SBML document in the given alignment type.
/// @param document a pointer to the SBMLDocument object.
/// @param nodeIds an set of node ids to be aligned.
/// @param alignment determines how to align the nodes.
/// @param ignoreLockedNodes a variable that determines whether to ignore the locked nodes in the alignment algorithm.
/// @return integer value indicating success/failure of the function.
<<<<<<< HEAD
LIBSBMLNETWORK_EXTERN int align(SBMLDocument* document, std::set <std::string> nodeIds,  const std::string& alignment);
=======
LIBSBMLNETWORK_EXTERN int align(SBMLDocument* document, std::vector <std::string> nodeIds,  const std::string& alignment, const bool ignoreLockedNodes = false);
>>>>>>> 9ccb18e7

/// @brief Distribute the nodes position in the SBML document in the given distribution direction.
/// @param document a pointer to the SBMLDocument object.
/// @param nodeIds an set of node ids to be distributed.
/// @param direction determines how to distribute the nodes.
/// @param spacing the spacing between the distributed nodes.
/// @return integer value indicating success/failure of the function.
LIBSBMLNETWORK_EXTERN int distribute(SBMLDocument* document, std::set <std::string> nodeIds, const std::string& direction, const double& spacing = -1);

/// @brief Returns the first child element found that has the given id in the model-wide SId namespace, or NULL if no such object is found.
/// @param document a pointer to the SBMLDocument object.
/// @param id the id of the object to be found.
/// @return a pointer to the first element found with the given identifier.
SBase* getSBMLObject(SBMLDocument* document, const std::string& id);

/// @brief Predicates returning @c true if the "id" attribute of this SBML object is set.
/// @param object a pointer to the SBML object.
/// @return @c true if the "id" attribute of this SBML object is set, @c false if either the "id"
/// attribute is not set or the object is @c NULL.
LIBSBMLNETWORK_EXTERN bool isSetId(SBase* object);

/// Returns the value of the "id" attribute of this SBML object.
/// @param object a pointer to the SBML object.
/// @return the "id" attribute of the SBML object, or @c "" if the object is @c NULL
LIBSBMLNETWORK_EXTERN const std::string getId(SBase* object);

/// @brief Sets the value of the "id" attribute this SBML object.
/// @param object a pointer to the SBML object.
/// @param sid a string value to be set as "id" attribute of the SBML object.
/// @return integer value indicating success/failure of the function.
LIBSBMLNETWORK_EXTERN int setId(SBase* object, const std::string& sid);

/// @brief Predicates returning @c true if the "name" attribute of this SBML object is set.
/// @param object a pointer to the SBML object.
/// @return @c true if the "name" attribute of this SBML object is set, @c false if either the "name"
/// attribute is not set or the object is @c NULL .
LIBSBMLNETWORK_EXTERN bool isSetName(SBase* object);

/// Returns the value of the "name" attribute of this SBML object.
/// @param object a pointer to the SBML object.
/// @return the "name" attribute of the SBML object, or @c "" if the object is @c NULL
LIBSBMLNETWORK_EXTERN const std::string getName(SBase* object);

/// @brief Sets the value of the "name" attribute this SBML object.
/// @param object a pointer to the SBML object.
/// @param name a string value to be set as "name" attribute of the SBML object.
/// @return integer value indicating success/failure of the function.
LIBSBMLNETWORK_EXTERN int setName(SBase* object, const std::string& name);

/// @brief Predicates returning @c true if the "metaid" attribute of this SBML object is set.
/// @param object a pointer to the SBML object.
/// @return @c true if the "metaid" attribute of this SBML object is set, @c false if either the "metaid"
/// attribute is not set or the object is @c NULL .
LIBSBMLNETWORK_EXTERN bool isSetMetaId(SBase* object);

/// Returns the value of the "metaid" attribute of this SBML object.
/// @param object a pointer to the SBML object.
/// @return the "metaid" attribute of the SBML object, or @c "" if the object is @c NULL
LIBSBMLNETWORK_EXTERN const std::string getMetaId(SBase* object);

/// @brief Sets the value of the "metaid" attribute this SBML object.
/// @param object a pointer to the SBML object.
/// @param metaid a string value to be set as "metaid" attribute of the SBML object.
/// @return integer value indicating success/failure of the function.
LIBSBMLNETWORK_EXTERN int setMetaId(SBase* object, const std::string& metaid);

/// @brief Returns the number of Compartment objects in the given SBML document.
/// @param document a pointer to the SBMLDocument object.
/// @return the number of Compartment objects in the given SBML document.
LIBSBMLNETWORK_EXTERN const unsigned int getNumCompartments(SBMLDocument* document);

/// @brief Returns the id of the nth Compartment object in the given SBML document.
/// @param document a pointer to the SBMLDocument object.
/// @param index the index of the Compartment object.
/// @return the id of the nth Compartment object in the given SBML document, or @c "" if the object does not exists.
LIBSBMLNETWORK_EXTERN const std::string getNthCompartmentId(SBMLDocument* document, unsigned int index);

/// @brief Returns a pointer to the Compartment object with the given id.
/// @param document a pointer to the SBMLDocument object.
/// @param id the id of the Compartment object
/// @return a pointer to the Compartment object with the given id, or @c "" if the object does not exists.
LIBSBMLNETWORK_EXTERN Compartment* getCompartment(SBMLDocument* document, const std::string& id);

/// @brief Returns the number of Species objects in the given SBML document.
/// @param document a pointer to the SBMLDocument object.
/// @return the number of Species objects in the given SBML document.
LIBSBMLNETWORK_EXTERN const unsigned int getNumSpecies(SBMLDocument* document);

/// @brief Returns the id of the nth Species object in the given SBML document.
/// @param document a pointer to the SBMLDocument object.
/// @param index the index of the Species object.
/// @return the id of the nth Species object in the given SBML document, or @c "" if the object does not exists.
LIBSBMLNETWORK_EXTERN const std::string getNthSpeciesId(SBMLDocument* document, unsigned int index);

/// @brief Returns a pointer to the Species object with the given id.
/// @param document a pointer to the SBMLDocument object.
/// @param id the id of the Species object.
/// @return a pointer to the Species object with the given id, or @c "" if the object does not exists.
LIBSBMLNETWORK_EXTERN Species* getSpecies(SBMLDocument* document, const std::string& id);

/// @brief Returns the number of Reaction objects in the given SBML document.
/// @param document a pointer to the SBMLDocument object.
/// @return the number of Reaction objects in the given SBML document.
LIBSBMLNETWORK_EXTERN const unsigned int getNumReactions(SBMLDocument* document);

/// @brief Returns the id of the nth Reaction object in the given SBML document.
/// @param document a pointer to the SBMLDocument object.
/// @param index the index of the Reaction object.
/// @return the id of the nth Reaction object in the given SBML document, or @c "" if the object does not exists.
LIBSBMLNETWORK_EXTERN const std::string getNthReactionId(SBMLDocument* document, unsigned int index);

/// @brief Returns a pointer to the Reaction object with the given id.
/// @param document a pointer to the SBMLDocument object.
/// @param id the id of the Reaction object.
/// @return a pointer to the Reaction object with the given id, or @c "" if the object does not exists.
LIBSBMLNETWORK_EXTERN Reaction* getReaction(SBMLDocument* document, const std::string& id);

/// @brief Returns the number of SpeciesReference objects in the Reaction object with the given id.
/// @param document a pointer to the SBMLDocument object.
/// @param reactionId the id of the Reaction object.
/// @return the number of SpeciesReference objects in the Reaction object with the given id.
LIBSBMLNETWORK_EXTERN const unsigned int getNumSpeciesReferences(SBMLDocument* document, const std::string& reactionId);

/// @brief Returns the number of Reactant objects in the Reaction object with the given id.
/// @param document a pointer to the SBMLDocument object.
/// @param reactionId the id of the Reaction object.
/// @return the number of Reactant objects in the Reaction object with the given id.
LIBSBMLNETWORK_EXTERN const unsigned int getNumReactants(SBMLDocument* document, const std::string& reactionId);

/// @brief Returns the number of Product objects in the Reaction object with the given id.
/// @param document a pointer to the SBMLDocument object.
/// @param reactionId the id of the Reaction object.
/// @return the number of Product objects in the Reaction object with the given id.
LIBSBMLNETWORK_EXTERN const unsigned int getNumProducts(SBMLDocument* document, const std::string& reactionId);

/// @brief Returns the number of Modifier objects in the Reaction object with the given id.
/// @param document a pointer to the SBMLDocument object.
/// @param reactionId the id of the Reaction object.
/// @return the number of Modifier objects in the Reaction object with the given id.
LIBSBMLNETWORK_EXTERN const unsigned int getNumModifiers(SBMLDocument* document, const std::string& reactionId);

/// @brief Returns the id of the nth reactant species in the Reaction object with the given id.
/// @param document a pointer to the SBMLDocument object.
/// @param reactionId the id of the Reaction object.
/// @param index the index of the reactant species.
/// @return the id of the nth reactant species in the Reaction object with the given id, or @c "" if the object does not exists.
LIBSBMLNETWORK_EXTERN const std::string getNthReactantId(SBMLDocument* document, const std::string& reactionId, unsigned int index);

/// @brief Returns the id of the nth product species in the Reaction object with the given id.
/// @param document a pointer to the SBMLDocument object.
/// @param reactionId the id of the Reaction object.
/// @param index the index of the product species.
/// @return the id of the nth product species in the Reaction object with the given id, or @c "" if the object does not exists.
LIBSBMLNETWORK_EXTERN const std::string getNthProductId(SBMLDocument* document, const std::string& reactionId, unsigned int index);

/// @brief Returns the id of the nth modifier species in the Reaction object with the given id.
/// @param document a pointer to the SBMLDocument object.
/// @param reactionId the id of the Reaction object.
/// @param index the index of the modifier species.
/// @return the id of the nth modifier species in the Reaction object with the given id, or @c "" if the object does not exists.
LIBSBMLNETWORK_EXTERN const std::string getNthModifierId(SBMLDocument* document, const std::string& reactionId, unsigned int index);

/// @brief Returns a pointer to the SpeciesReference object associated with the given reactant/product species id in the Reaction object with the given id.
/// @param document a pointer to the SBMLDocument object.
/// @param reactionId the id of the Reaction object.
/// @param speciesId the id of the Species object.
/// @return a pointer to the SpeciesReference object, or @c NULL if the object does not exists or is not of type reactant/product.
LIBSBMLNETWORK_EXTERN SpeciesReference* getSpeciesReference(SBMLDocument* document, const std::string& reactionId, const std::string& speciesId);

/// @brief Returns a pointer to the ModifierSpeciesReference object associated with the given modifier species id in the Reaction object with the given id.
/// @param document a pointer to the SBMLDocument object.
/// @param reactionId the id of the Reaction object.
/// @param speciesId the id of the Species object.
/// @return a pointer to the ModifierSpeciesReference object, or @c NULL if the object does not exists or is not of type modifier.
LIBSBMLNETWORK_EXTERN ModifierSpeciesReference* getModifierSpeciesReference(SBMLDocument* document, const std::string& reactionId, const std::string& speciesId);

}

#endif<|MERGE_RESOLUTION|>--- conflicted
+++ resolved
@@ -67,33 +67,25 @@
 /// @param maxNumConnectedEdges the maximum number of connected edges to a node in the autolayout algorithm.
 /// @param useNameAsTextLabel a variable that determines whether to use the name of the species/reaction as the text label in the autolayout algorithm.
 /// @param resetLockedNodes a variable that determines whether to reset the locked nodes in the autolayout algorithm.
-/// @param lockedNodeIds an set of node ids to be locked in the autolayout algorithm.
-/// @return integer value indicating success/failure of the function.
-<<<<<<< HEAD
-LIBSBMLNETWORK_EXTERN int autolayout(SBMLDocument* document, const double stiffness = 10.0, const double gravity = 15.0, const int maxNumConnectedEdges = 3, bool useMagnetism = false, bool useBoundary = true, bool useGrid = false, bool useNameAsTextLabel = true, bool resetLockedNodes = false, std::set <std::string> lockedNodeIds = std::set<std::string>());
-=======
+/// @param lockedNodeIds an array of node ids to be locked in the autolayout algorithm.
+/// @return integer value indicating success/failure of the function.
 LIBSBMLNETWORK_EXTERN int autolayout(SBMLDocument* document, const int maxNumConnectedEdges = 3, bool useNameAsTextLabel = true, bool resetLockedNodes = false, std::vector <std::string> lockedNodeIds = std::vector<std::string>());
->>>>>>> 9ccb18e7
 
 /// @brief Align the nodes position in the SBML document in the given alignment type.
 /// @param document a pointer to the SBMLDocument object.
-/// @param nodeIds an set of node ids to be aligned.
+/// @param nodeIds an array of node ids to be aligned.
 /// @param alignment determines how to align the nodes.
 /// @param ignoreLockedNodes a variable that determines whether to ignore the locked nodes in the alignment algorithm.
 /// @return integer value indicating success/failure of the function.
-<<<<<<< HEAD
-LIBSBMLNETWORK_EXTERN int align(SBMLDocument* document, std::set <std::string> nodeIds,  const std::string& alignment);
-=======
 LIBSBMLNETWORK_EXTERN int align(SBMLDocument* document, std::vector <std::string> nodeIds,  const std::string& alignment, const bool ignoreLockedNodes = false);
->>>>>>> 9ccb18e7
 
 /// @brief Distribute the nodes position in the SBML document in the given distribution direction.
 /// @param document a pointer to the SBMLDocument object.
-/// @param nodeIds an set of node ids to be distributed.
+/// @param nodeIds an array of node ids to be distributed.
 /// @param direction determines how to distribute the nodes.
 /// @param spacing the spacing between the distributed nodes.
 /// @return integer value indicating success/failure of the function.
-LIBSBMLNETWORK_EXTERN int distribute(SBMLDocument* document, std::set <std::string> nodeIds, const std::string& direction, const double& spacing = -1);
+LIBSBMLNETWORK_EXTERN int distribute(SBMLDocument* document, std::vector <std::string> nodeIds, const std::string& direction, const double& spacing = -1);
 
 /// @brief Returns the first child element found that has the given id in the model-wide SId namespace, or NULL if no such object is found.
 /// @param document a pointer to the SBMLDocument object.
