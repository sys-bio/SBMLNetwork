#include "libsbmlnetwork_render_helpers.h"
#include "libsbmlnetwork_layout.h"
#include "libsbmlnetwork_render.h"
#include "libsbmlnetwork_sbmldocument_render.h"
#include "libsbmlnetwork_layout_helpers.h"
#include "colors/libsbmlnetwork_colors.h"
#include "styles/libsbmlnetwork_styles.h"

#include <cmath>

namespace LIBSBMLNETWORK_CPP_NAMESPACE  {

SBasePlugin* getRenderPlugin(SBMLDocument* document) {
    LayoutModelPlugin* layoutModelPlugin = getLayoutModelPlugin(document);
    if (layoutModelPlugin) {
        SBasePlugin* renderBase = getRenderPlugin(layoutModelPlugin);
        if (!renderBase) {
            enableRenderPlugin(document);
            return getRenderPlugin(layoutModelPlugin);
        }
        return renderBase;
    }

    return NULL;
}

SBasePlugin* getRenderPlugin(Layout* layout) {
    SBasePlugin* renderBase = layout->getPlugin("render");
    if (!renderBase) {
        enableRenderPlugin(layout);
        return getRenderPlugin(layout);
    }
    return renderBase;
}

SBasePlugin* getRenderPlugin(LayoutModelPlugin* layoutModelPlugin) {
    ListOfLayouts* listOfLayouts = layoutModelPlugin->getListOfLayouts();
    return listOfLayouts->getPlugin("render");
}

RenderListOfLayoutsPlugin* getRenderListOfLayoutsPlugin(SBasePlugin* renderBase) {
    RenderListOfLayoutsPlugin* renderListOfLayoutsPlugin = NULL;
    try {
        renderListOfLayoutsPlugin = dynamic_cast<RenderListOfLayoutsPlugin*>(renderBase); }
    catch(std::bad_cast) {
        std::cerr << "error: Unable to get global render information\n";
    }

    return renderListOfLayoutsPlugin;
}

RenderLayoutPlugin* getRenderLayoutPlugin(SBasePlugin* renderBase) {
    RenderLayoutPlugin* renderLayoutPlugin = NULL;
    try {
        renderLayoutPlugin = dynamic_cast<RenderLayoutPlugin*>(renderBase); }
    catch(std::bad_cast) {
        std::cerr << "error: Unable to get local render information\n";
    }

    return renderLayoutPlugin;
}

void enableRenderPlugin(SBMLDocument* document) {
    if (document->getLevel() == 2)
        document->enablePackage(RenderExtension::getXmlnsL2(), "render",  true);
    else if (document->getLevel() == 3)
        document->enablePackage(RenderExtension::getXmlnsL3V1V1(), "render", true);
    document->setPackageRequired("render", false);
}

void enableRenderPlugin(Layout* layout) {
    if (layout->getLevel() == 2)
        layout->enablePackage(RenderExtension::getXmlnsL2(), "render",  true);
    else if (layout->getLevel() == 3)
        layout->enablePackage(RenderExtension::getXmlnsL3V1V1(), "render", true);
}

Style* findStyleByIdList(RenderInformationBase* renderInformationBase, const std::string& id) {
    if (renderInformationBase->isLocalRenderInformation())
        return findStyleByIdList((LocalRenderInformation*)renderInformationBase, id);

    return NULL;
}

Style* findStyleByIdList(LocalRenderInformation* localRenderInformation, const std::string& id) {
    for (unsigned int i = 0; i < localRenderInformation->getNumLocalStyles(); i++) {
        std::set<std::string> idList = localRenderInformation->getLocalStyle(i)->getIdList();
        if (idList.find(id) != idList.end())
            return localRenderInformation->getLocalStyle(i);
    }

    return NULL;
}

Style* findStyleByRoleList(RenderInformationBase* renderInformationBase, const std::string& role) {
    if (renderInformationBase->isLocalRenderInformation())
        return findStyleByRoleList((LocalRenderInformation*)renderInformationBase, role);
    else if (renderInformationBase->isGlobalRenderInformation())
        return findStyleByRoleList((GlobalRenderInformation*)renderInformationBase, role);

    return NULL;
}

Style* findStyleByRoleList(LocalRenderInformation* localRenderInformation, const std::string& role) {
    for (unsigned int i = 0; i < localRenderInformation->getNumLocalStyles(); i++) {
        std::set<std::string> roleList = localRenderInformation->getLocalStyle(i)->getRoleList();
        if (roleList.find(role) != roleList.end())
            return localRenderInformation->getLocalStyle(i);
    }

    return NULL;
}

Style* findStyleByRoleList(GlobalRenderInformation* globalRenderInformation, const std::string& role) {
    for (unsigned int i = 0; i < globalRenderInformation->getNumGlobalStyles(); i++) {
        std::set<std::string> roleList = globalRenderInformation->getGlobalStyle(i)->getRoleList();
        if (roleList.find(role) != roleList.end())
            return globalRenderInformation->getGlobalStyle(i);
    }

    return NULL;
}

Style* findStyleByTypeList(RenderInformationBase* renderInformationBase, const std::string& type) {
    if (renderInformationBase->isLocalRenderInformation())
        return findStyleByTypeList((LocalRenderInformation*)renderInformationBase, type);
    else if (renderInformationBase->isGlobalRenderInformation())
        return findStyleByTypeList((GlobalRenderInformation*)renderInformationBase, type);

    return NULL;
}

Style* findStyleByTypeList(LocalRenderInformation* localRenderInformation, const std::string& type) {
    for (unsigned int i = 0; i < localRenderInformation->getNumLocalStyles(); i++) {
        std::set<std::string> typeList = localRenderInformation->getLocalStyle(i)->getTypeList();
        if (typeList.find(type) != typeList.end())
            return localRenderInformation->getLocalStyle(i);
    }

    return NULL;
}

Style* findStyleByTypeList(GlobalRenderInformation* globalRenderInformation, const std::string& type) {
    for (unsigned int i = 0; i < globalRenderInformation->getNumGlobalStyles(); i++) {
        std::set<std::string> typeList = globalRenderInformation->getGlobalStyle(i)->getTypeList();
        if (typeList.find(type) != typeList.end())
            return globalRenderInformation->getGlobalStyle(i);
    }

    return NULL;
}

const std::string getStyleType(GraphicalObject* graphicalObject) {
    if (graphicalObject) {
        if (isCompartmentGlyph(graphicalObject))
            return getCompartmentGlyphStyleType();
        else if (isSpeciesGlyph(graphicalObject))
            return getSpeciesGlyphStyleType();
        else if (isReactionGlyph(graphicalObject))
            return getReactionGlyphStyleType();
        else if (isSpeciesReferenceGlyph(graphicalObject))
            return getSpeciesReferenceGlyphStyleType();
        else if (isTextGlyph(graphicalObject))
            return getTextGlyphStyleType();

        return getGraphicalObjectStyleType();
    }

    return "";
}

const std::string getCompartmentGlyphStyleType() {
    return "COMPARTMENTGLYPH";
}

const std::string getSpeciesGlyphStyleType() {
    return "SPECIESGLYPH";
}

const std::string getReactionGlyphStyleType() {
    return "REACTIONGLYPH";
}

const std::string getSpeciesReferenceGlyphStyleType() {
    return "SPECIESREFERENCEGLYPH";
}

const std::string getTextGlyphStyleType() {
    return "TEXTGLYPH";
}

const std::string getGraphicalObjectStyleType() {
    return "GRAPHICALOBJECT";
}

std::vector<std::pair<SpeciesReferenceRole_t, std::string>> getStyleRoles() {
    std::vector<std::pair<SpeciesReferenceRole_t, std::string>> roles;
    roles.push_back(std::make_pair(SPECIES_ROLE_SUBSTRATE, "substrate"));
    roles.push_back(std::make_pair(SPECIES_ROLE_SIDESUBSTRATE, "sidesubstrate"));
    roles.push_back(std::make_pair(SPECIES_ROLE_PRODUCT, "product"));
    roles.push_back(std::make_pair(SPECIES_ROLE_SIDEPRODUCT, "sideproduct"));
    roles.push_back(std::make_pair(SPECIES_ROLE_MODIFIER, "modifier"));
    roles.push_back(std::make_pair(SPECIES_ROLE_ACTIVATOR, "activator"));
    roles.push_back(std::make_pair(SPECIES_ROLE_INHIBITOR, "inhibitor"));
    return roles;
}

void addDefaultColors(GlobalRenderInformation* globalRenderInformation) {
    addColor(globalRenderInformation, "white");
    addColor(globalRenderInformation, "black");
    addColor(globalRenderInformation, "lightgray");
    addColor(globalRenderInformation, "darkslategray");
    addColor(globalRenderInformation, "darkcyan");
    addColor(globalRenderInformation, "teal");
    addColor(globalRenderInformation, "silver");
}

void addColorsOfDefaultGeometricShapes(SBMLDocument* document, Style* style) {
    addColor(document, style, "white");
    addColor(document, style, "black");
}

void addColorsOfDefaultGeometricShapes(GlobalRenderInformation* globalRenderInformation) {
    addColor(globalRenderInformation, "white");
    addColor(globalRenderInformation, "black");
}

const std::string getColorValue(RenderInformationBase* renderInformationBase, const std::string &colorId) {
    ColorDefinition* colorDefinition = renderInformationBase->getColorDefinition(colorId);
    if (colorDefinition)
        return colorDefinition->getValue();

    return "";
}

const std::string getColorId(RenderInformationBase* renderInformationBase, const std::string &colorValue) {
    for (unsigned int i = 0; i < renderInformationBase->getNumColorDefinitions(); i++) {
        ColorDefinition* colorDefinition = renderInformationBase->getColorDefinition(i);
        if (stringCompare(colorDefinition->getValue(), colorValue))
            return colorDefinition->getId();
    }

    return "";
}


const std::string addColor(SBMLDocument* document, Style* style, const std::string &color) {
    if (style) {
        for (unsigned int i = 0; i < getNumLocalRenderInformation(document); i++) {
            LocalRenderInformation* localRenderInformation = getLocalRenderInformation(document, i);
            for (unsigned int j = 0; j < localRenderInformation->getNumLocalStyles(); j++) {
                if (localRenderInformation->getLocalStyle(j) == style)
                    return addColor(localRenderInformation, color);
            }
        }
        for (unsigned int i = 0; i < getNumGlobalRenderInformation(document); i++) {
            GlobalRenderInformation* globalRenderInformation = getGlobalRenderInformation(document, i);
            for (unsigned int j = 0; j < globalRenderInformation->getNumGlobalStyles(); j++) {
                if (globalRenderInformation->getGlobalStyle(j) == style)
                    return addColor(globalRenderInformation, color);
            }
        }
    }

    return "";
}

const std::string addColor(SBMLDocument* document, LineEnding* lineEnding, const std::string &color) {
    if (lineEnding) {
        for (unsigned int i = 0; i < getNumLocalRenderInformation(document); i++) {
            LocalRenderInformation *localRenderInformation = getLocalRenderInformation(document, i);
            for (unsigned int j = 0; j < localRenderInformation->getNumLineEndings(); j++) {
                if (localRenderInformation->getLineEnding(j) == lineEnding)
                    return addColor(localRenderInformation, color);
            }
        }
        for (unsigned int i = 0; i < getNumGlobalRenderInformation(document); i++) {
            GlobalRenderInformation *globalRenderInformation = getGlobalRenderInformation(document, i);
            for (unsigned int j = 0; j < globalRenderInformation->getNumLineEndings(); j++) {
                if (globalRenderInformation->getLineEnding(j) == lineEnding)
                    return addColor(globalRenderInformation, color);
            }
        }
    }

    return "";
}

const std::string addColor(RenderInformationBase* renderInformationBase, const std::string &color) {
    if (isValidHexColorCode(color))
        return addColor(renderInformationBase, getColorIdFromHexColorCode(renderInformationBase, color), color);
    else
        return addColor(renderInformationBase, color, getHexColorCodeFromHtmlColorName(color));
}

<<<<<<< HEAD
const std::string addColor(RenderInformationBase* renderInformationBase, const std::string &colorId, const std::string &colorValue) {
    if (stringCompare(getColorValue(renderInformationBase, colorId), colorValue))
        return colorId;

    if (!colorId.empty() && !colorValue.empty()) {
        RenderPkgNamespaces* renderPkgNamespaces = new RenderPkgNamespaces(renderInformationBase->getLevel(), renderInformationBase->getVersion());
        if (!renderInformationBase->addColorDefinition(createColorDefinition(renderPkgNamespaces, toLowerCase(colorId), colorValue)))
            return toLowerCase(colorId);
=======
const bool addColor(RenderInformationBase* renderInformationBase, const std::string &colorId, const std::string &colorValue) {
    if (!colorId.empty() && !colorValue.empty() && !renderInformationBase->getColorDefinition(colorId)) {
        RenderPkgNamespaces renderPkgNamespaces(renderInformationBase->getLevel(), renderInformationBase->getVersion());
        ColorDefinition* cd = createColorDefinition(&renderPkgNamespaces, toLowerCase(colorId), colorValue);
        renderInformationBase->addColorDefinition(cd);
        delete cd;
        return true;
>>>>>>> c37e0110
    }

    return "";
}

const std::string addGradient(SBMLDocument* document, Style* style, const std::string type, std::vector<std::pair<std::string, double>> stopsVector) {
    RenderInformationBase* renderInformation = NULL;
    if (style) {
        for (unsigned int i = 0; i < getNumLocalRenderInformation(document); i++) {
            LocalRenderInformation* localRenderInformation = getLocalRenderInformation(document, i);
            for (unsigned int j = 0; j < localRenderInformation->getNumLocalStyles(); j++) {
                if (localRenderInformation->getLocalStyle(j) == style) {
                    renderInformation = localRenderInformation;
                    break;
                }
            }
        }
        for (unsigned int i = 0; i < getNumGlobalRenderInformation(document); i++) {
            GlobalRenderInformation* globalRenderInformation = getGlobalRenderInformation(document, i);
            for (unsigned int j = 0; j < globalRenderInformation->getNumGlobalStyles(); j++) {
                if (globalRenderInformation->getGlobalStyle(j) == style) {
                    renderInformation = globalRenderInformation;
                    break;
                }
            }
        }
    }

    if (renderInformation)
        return addGradient(renderInformation, type, stopsVector);

    return "";
}

const std::string addGradient(SBMLDocument* document, LineEnding* lineEnding, const std::string type, std::vector<std::pair<std::string, double>> stopsVector) {
    RenderInformationBase* renderInformation = NULL;
    if (lineEnding) {
        for (unsigned int i = 0; i < getNumLocalRenderInformation(document); i++) {
            LocalRenderInformation* localRenderInformation = getLocalRenderInformation(document, i);
            for (unsigned int j = 0; j < localRenderInformation->getNumLineEndings(); j++) {
                if (localRenderInformation->getLineEnding(j) == lineEnding) {
                    renderInformation = localRenderInformation;
                    break;
                }
            }
        }
        for (unsigned int i = 0; i < getNumGlobalRenderInformation(document); i++) {
            GlobalRenderInformation* globalRenderInformation = getGlobalRenderInformation(document, i);
            for (unsigned int j = 0; j < globalRenderInformation->getNumLineEndings(); j++) {
                if (globalRenderInformation->getLineEnding(j) == lineEnding) {
                    renderInformation = globalRenderInformation;
                    break;
                }
            }
        }
    }

    if (renderInformation)
        return addGradient(renderInformation, type, stopsVector);

    return "";
}

const std::string addGradient(RenderInformationBase* renderInformationBase, const std::string type, std::vector<std::pair<std::string, double>> stopsVector) {
    if (isValidGradientStopsVector(stopsVector)) {
        for (unsigned int i = 0; i < stopsVector.size(); i++)
            addColor(renderInformationBase, stopsVector[i].first);
        std::string gradientId = getUniqueGradientId(renderInformationBase);
        RenderPkgNamespaces* renderPkgNamespaces = new RenderPkgNamespaces(renderInformationBase->getLevel(), renderInformationBase->getVersion());
        if (!renderInformationBase->addGradientDefinition(createGradient(renderPkgNamespaces, gradientId, type, stopsVector)))
            return gradientId;
    }

    return "";
}

const std::string getColorIdFromHexColorCode(RenderInformationBase* renderInformationBase, const std::string &hexColorCode) {
    std::string colorId = getColorId(renderInformationBase, hexColorCode);
    if (!colorId.empty())
        return colorId;
    colorId = getHtmlColorNameFromHexColorCode(hexColorCode);
    if (!colorId.empty())
        return colorId;

    return getUniqueColorId(renderInformationBase);
}

const std::string getUniqueColorId(RenderInformationBase* renderInformationBase) {
    std::string uniqueColorId = "color_0";
    unsigned int i = 0;
    while (renderInformationBase->getColorDefinition(uniqueColorId))
        uniqueColorId = "color_" + std::to_string(i++);

    return uniqueColorId;
}

ColorDefinition* createColorDefinition(RenderPkgNamespaces* renderPkgNamespaces, const std::string &id, unsigned char r, unsigned char g, unsigned char b, unsigned char a) {
    return new ColorDefinition(renderPkgNamespaces, id, r, g, b, a);
}

ColorDefinition* createColorDefinition(RenderPkgNamespaces* renderPkgNamespaces, const std::string &id, const std::string &value) {
    ColorDefinition* colorDefinition = new ColorDefinition(renderPkgNamespaces, id);
    colorDefinition->setValue(value);
    return colorDefinition;
}

GradientBase* createGradient(RenderPkgNamespaces* renderPkgNamespaces, const std::string &id, const std::string type, std::vector<std::pair<std::string, double>> stopsVector) {
    if (type == "linear")
        return createLinearGradient(renderPkgNamespaces, id, stopsVector);
    else if (type == "radial")
        return createRadialGradient(renderPkgNamespaces, id, stopsVector);

    return NULL;
}

GradientBase* createLinearGradient(RenderPkgNamespaces* renderPkgNamespaces, const std::string &id, std::vector<std::pair<std::string, double>> stopsVector) {
    LinearGradient* linearGradient = new LinearGradient(renderPkgNamespaces, id);
    for (unsigned int i = 0; i < stopsVector.size(); i++)
        linearGradient->addGradientStop(createGradientStop(renderPkgNamespaces, stopsVector[i].first, RelAbsVector(0.0, stopsVector[i].second)));

    return linearGradient;
}

GradientBase* createRadialGradient(RenderPkgNamespaces* renderPkgNamespaces, const std::string &id, std::vector<std::pair<std::string, double>> stopsVector) {
    RadialGradient* radialGradient = new RadialGradient(renderPkgNamespaces, id);
    for (unsigned int i = 0; i < stopsVector.size(); i++)
        radialGradient->addGradientStop(createGradientStop(renderPkgNamespaces, stopsVector[i].first, stopsVector[i].second));

    return radialGradient;
}

GradientStop* createGradientStop(RenderPkgNamespaces* renderPkgNamespaces, const std::string &stopColor, const RelAbsVector& offset) {
    GradientStop* gradientStop = new GradientStop(renderPkgNamespaces);
    gradientStop->setStopColor(stopColor);
    gradientStop->setOffset(offset);
    return gradientStop;
}

const std::string getUniqueGradientId(RenderInformationBase* renderInformationBase) {
    std::string uniqueGradientId = "gradient_0";
    unsigned int i = 0;
    while (renderInformationBase->getGradientDefinition(uniqueGradientId))
        uniqueGradientId = "gradient_" + std::to_string(i++);

    return uniqueGradientId;
}

LineEnding* createLocalLineEnding(SBMLDocument* document, RenderInformationBase* localRenderInformation, SpeciesReferenceGlyph* speciesReferenceGlyph) {
    LineEnding* localLineEnding = NULL;
    std::string localLineEndingId = getLocalLineEndingId(document, speciesReferenceGlyph);
    if (localRenderInformation && !localLineEndingId.empty()) {
        localLineEnding = ((LocalRenderInformation*)localRenderInformation)->createLineEnding();
        localLineEnding->setId(localLineEndingId);
        if (isSetStartHead(document, speciesReferenceGlyph))
            setStartHead(document, speciesReferenceGlyph, localLineEndingId);
        else if (isSetEndHead(document, speciesReferenceGlyph))
            setEndHead(document, speciesReferenceGlyph, localLineEndingId);
    }

    return localLineEnding;
}

const bool isLocal(SBMLDocument* document, LineEnding* lineEnding, SpeciesReferenceGlyph* speciesReferenceGlyph) {
    if (!lineEnding || !speciesReferenceGlyph)
        return false;

    std::string localLineEndingId = getLocalLineEndingId(document, speciesReferenceGlyph);
    if (localLineEndingId.empty())
        return false;

    return lineEnding->getId() == localLineEndingId;
}

const std::string getLocalLineEndingId(SBMLDocument* document, SpeciesReferenceGlyph* speciesReferenceGlyph) {
    std::string globalLineEndingId = getStartHead(document, speciesReferenceGlyph);
    if (globalLineEndingId.empty())
        globalLineEndingId = getEndHead(document, speciesReferenceGlyph);
    if (!globalLineEndingId.empty()) {
        if (globalLineEndingId.find(speciesReferenceGlyph->getId()) != std::string::npos)
            return globalLineEndingId;

        return speciesReferenceGlyph->getId() + "_" + globalLineEndingId;
    }

    return "";
}

void addDefaultLineEndings(GlobalRenderInformation* globalRenderInformation) {
    addProductHeadLineEnding(globalRenderInformation);
    addModifierHeadLineEnding(globalRenderInformation);
    addActivatorHeadLineEnding(globalRenderInformation);
    addInhibitorHeadLineEnding(globalRenderInformation);
}

void addProductHeadLineEnding(GlobalRenderInformation* globalRenderInformation) {
    if (!globalRenderInformation->getLineEnding("productHead")) {
        RenderPkgNamespaces renderPkgNamespaces(globalRenderInformation->getLevel(), globalRenderInformation->getVersion());
        LineEnding* le = createProductHeadLineEnding(&renderPkgNamespaces);
        globalRenderInformation->addLineEnding(le);
        delete le;
    }
}

LineEnding* createProductHeadLineEnding(RenderPkgNamespaces* renderPkgNamespaces) {
    LineEnding* lineEnding = new LineEnding(renderPkgNamespaces, "productHead");
    setLineEndingGeneralFeatures(lineEnding);
    setProductHeadLineEndingExclusiveFeatures(lineEnding);
    return lineEnding;
}

void setProductHeadLineEndingExclusiveFeatures(LineEnding* lineEnding) {
    RenderGroup* renderGroup = lineEnding->getGroup();
    Polygon* triangle = renderGroup->createPolygon();
    setDefaultTriangleShapeFeatures(triangle);
    triangle->getElement(1)->setY(RelAbsVector(0.0, 50.0));
    triangle->getElement(2)->setX(RelAbsVector(0.0, 0.0));
    triangle->setFill("black");
}

void addModifierHeadLineEnding(GlobalRenderInformation* globalRenderInformation) {
    if (!globalRenderInformation->getLineEnding("modifierHead")) {
        RenderPkgNamespaces renderPkgNamespaces(globalRenderInformation->getLevel(), globalRenderInformation->getVersion());
        LineEnding* le = createModifierHeadLineEnding(&renderPkgNamespaces);
        globalRenderInformation->addLineEnding(le);
        delete le;
    }
}

LineEnding* createModifierHeadLineEnding(RenderPkgNamespaces* renderPkgNamespaces) {
    LineEnding* lineEnding = new LineEnding(renderPkgNamespaces, "modifierHead");
    setLineEndingGeneralFeatures(lineEnding);
    setModifierHeadLineEndingExclusiveFeatures(lineEnding);
    return lineEnding;
}

void setModifierHeadLineEndingExclusiveFeatures(LineEnding* lineEnding) {
    RenderGroup* renderGroup = lineEnding->getGroup();
    Ellipse* ellipse = renderGroup->createEllipse();
    setDefaultEllipseShapeFeatures(ellipse);
}

void addActivatorHeadLineEnding(GlobalRenderInformation* globalRenderInformation) {
    if (!globalRenderInformation->getLineEnding("activatorHead")) {
        RenderPkgNamespaces renderPkgNamespaces(globalRenderInformation->getLevel(), globalRenderInformation->getVersion());
        LineEnding* le = createActivatorHeadLineEnding(&renderPkgNamespaces);
        globalRenderInformation->addLineEnding(le);
        delete le;
    }
}

LineEnding* createActivatorHeadLineEnding(RenderPkgNamespaces* renderPkgNamespaces) {
    LineEnding* lineEnding = new LineEnding(renderPkgNamespaces, "activatorHead");
    setLineEndingGeneralFeatures(lineEnding);
    setActivatorHeadLineEndingExclusiveFeatures(lineEnding);
    return lineEnding;
}

void setActivatorHeadLineEndingExclusiveFeatures(LineEnding* lineEnding) {
    RenderGroup* renderGroup = lineEnding->getGroup();
    Polygon* diamond = renderGroup->createPolygon();
    setDefaultDiamondShapeFeatures(diamond);
}

void addInhibitorHeadLineEnding(GlobalRenderInformation* globalRenderInformation) {
    if (!globalRenderInformation->getLineEnding("inhibitorHead")) {
        RenderPkgNamespaces renderPkgNamespaces(globalRenderInformation->getLevel(), globalRenderInformation->getVersion());
        LineEnding* le = createInhibitorHeadLineEnding(&renderPkgNamespaces);
        globalRenderInformation->addLineEnding(le);
        delete le;
    }
}

LineEnding* createInhibitorHeadLineEnding(RenderPkgNamespaces* renderPkgNamespaces) {
    LineEnding* lineEnding = new LineEnding(renderPkgNamespaces, "inhibitorHead");
    lineEnding->createGroup();
    setLineEndingGeneralFeatures(lineEnding);
    setInhibitorHeadLineEndingExclusiveFeatures(lineEnding);
    return lineEnding;
}

void setInhibitorHeadLineEndingExclusiveFeatures(LineEnding* lineEnding) {
    RenderGroup* renderGroup = lineEnding->getGroup();
    Rectangle* rectangle = renderGroup->createRectangle();
    setDefaultRectangleShapeFeatures(rectangle);
    rectangle->setX(RelAbsVector(0.0, 80.0));
    rectangle->setWidth(RelAbsVector(0.0, 20.0));
    rectangle->setRX(RelAbsVector(0.0, 0.0));
    rectangle->setRY(RelAbsVector(0.0, 0.0));
}

void setLineEndingGeneralFeatures(LineEnding* lineEnding) {
    lineEnding->setEnableRotationalMapping(true);
    LayoutPkgNamespaces layoutPkgNamespaces(lineEnding->getLevel(), lineEnding->getVersion());
    BoundingBox bb(&layoutPkgNamespaces, lineEnding->getId() + "_bb", -12.0, -6.0, 12.0, 12.0);
    lineEnding->setBoundingBox(&bb);
}

void addGlobalStyles(GlobalRenderInformation* globalRenderInformation) {
    addCompartmentGlyphGlobalStyle(globalRenderInformation);
    addSpeciesGlyphGlobalStyle(globalRenderInformation);
    addReactionGlyphGlobalStyle(globalRenderInformation);
    addSpeciesReferenceGlyphGlobalStyles(globalRenderInformation);
}

GlobalStyle* createGlobalStyleByType(GlobalRenderInformation* globalRenderInformation, const std::string& type) {
        GlobalStyle* globalStyle = globalRenderInformation->createGlobalStyle();
        globalStyle->setId(getGlobalStyleUniqueId(globalRenderInformation, type));
        globalStyle->addType(type);
        return globalStyle;
}

GlobalStyle* createGlobalStyleByRole(GlobalRenderInformation* globalRenderInformation, const std::string& role) {
    GlobalStyle* globalStyle = globalRenderInformation->createGlobalStyle();
    globalStyle->setId(getGlobalStyleUniqueId(globalRenderInformation, role));
    globalStyle->addRole(role);
    return globalStyle;
}

void addCompartmentGlyphGlobalStyle(GlobalRenderInformation* globalRenderInformation) {
    if (!findStyleByTypeList(globalRenderInformation, getCompartmentGlyphStyleType())) {
        GlobalStyle* globalStyle = createGlobalStyleByType(globalRenderInformation, getCompartmentGlyphStyleType());
        RenderGroup* renderGroup = globalStyle->createGroup();
        setCompartmentGlyphRenderGroupFeatures(renderGroup);
        setCompartmentTextGlyphRenderGroupFeatures(renderGroup);
    }
}

void addSpeciesGlyphGlobalStyle(GlobalRenderInformation* globalRenderInformation) {
    if (!findStyleByTypeList(globalRenderInformation, getSpeciesGlyphStyleType())) {
        GlobalStyle* globalStyle = createGlobalStyleByType(globalRenderInformation, getSpeciesGlyphStyleType());
        RenderGroup* renderGroup = globalStyle->createGroup();
        setSpeciesGlyphRenderGroupFeatures(renderGroup);
        setSpeciesTextGlyphRenderGroupFeatures(renderGroup);
    }
}

void addReactionGlyphGlobalStyle(GlobalRenderInformation* globalRenderInformation) {
    if (!findStyleByTypeList(globalRenderInformation, getReactionGlyphStyleType())) {
        GlobalStyle* globalStyle = createGlobalStyleByType(globalRenderInformation, getReactionGlyphStyleType());
        RenderGroup* renderGroup = globalStyle->createGroup();
        setReactionGlyphRenderGroupFeatures(renderGroup);
        setReactionTextGlyphRenderGroupFeatures(renderGroup);
    }
}

void addSpeciesReferenceGlyphGlobalStyles(GlobalRenderInformation* globalRenderInformation) {
    std::vector<std::pair<SpeciesReferenceRole_t, std::string>> roles = getStyleRoles();
    for (unsigned int i = 0; i < roles.size(); i++) {
        if (!findStyleByRoleList(globalRenderInformation, roles[i].second)) {
            GlobalStyle* globalStyle = createGlobalStyleByRole(globalRenderInformation, roles[i].second);
            setSpeciesReferenceGlyphRenderGroupFeatures(globalStyle->createGroup(), roles[i].first);
        }
    }
}

void addLocalStyles(Layout* layout, LocalRenderInformation* localRenderInformation) {
    addCompartmentGlyphsLocalStyles(layout, localRenderInformation);
    addSpeciesGlyphsLocalStyles(layout, localRenderInformation);
    addReactionGlyphsLocalStyles(layout, localRenderInformation);
}

Style* createLocalStyle(RenderInformationBase* localRenderInformation, Style* globalStyle, GraphicalObject* graphicalObject) {
    Style* localStyle = createLocalStyle(localRenderInformation, graphicalObject);
    if (localStyle && globalStyle)
        localStyle->setGroup(globalStyle->getGroup()->clone());

    return localStyle;
}

Style* createLocalStyle(RenderInformationBase* localRenderInformation, GraphicalObject* graphicalObject) {
    LocalStyle* localStyle = NULL;
    if (localRenderInformation && graphicalObject) {
        localStyle = ((LocalRenderInformation*)localRenderInformation)->createLocalStyle();
        localStyle->addId(graphicalObject->getId());
        localStyle->setId(graphicalObject->getId() + "_style");
    }

    return localStyle;
}

void addCompartmentGlyphsLocalStyles(Layout* layout, LocalRenderInformation* localRenderInformation) {
    for (unsigned int i = 0; i < layout->getNumCompartmentGlyphs(); i++) {
        addCompartmentGlyphLocalStyle(layout->getCompartmentGlyph(i), localRenderInformation);
        addCompartmentTextGlyphsLocalStyles(layout, localRenderInformation, layout->getCompartmentGlyph(i));
    }
}

void addCompartmentGlyphLocalStyle(CompartmentGlyph* compartmentGlyph, LocalRenderInformation* localRenderInformation) {
    Style* localStyle = createLocalStyle(localRenderInformation, compartmentGlyph);
    setCompartmentGlyphRenderGroupFeatures(localStyle->createGroup());
}

void addCompartmentTextGlyphsLocalStyles(Layout* layout, LocalRenderInformation* localRenderInformation, CompartmentGlyph* compartmentGlyph) {
    for (unsigned int i = 0; i < layout->getNumTextGlyphs(); i++) {
        if (layout->getTextGlyph(i)->getGraphicalObjectId() == compartmentGlyph->getId())
            addCompartmentTextGlyphLocalStyle(layout->getTextGlyph(i), localRenderInformation);
    }
}

void addCompartmentTextGlyphLocalStyle(TextGlyph* textGlyph, LocalRenderInformation* localRenderInformation) {
    Style* localStyle = createLocalStyle(localRenderInformation, textGlyph);
    setCompartmentTextGlyphRenderGroupFeatures(localStyle->createGroup());
}

void addSpeciesGlyphsLocalStyles(Layout* layout, LocalRenderInformation* localRenderInformation) {
    for (unsigned int i = 0; i < layout->getNumSpeciesGlyphs(); i++) {
        addSpeciesGlyphLocalStyle(layout->getSpeciesGlyph(i), localRenderInformation);
        addSpeciesTextGlyphsLocalStyles(layout, localRenderInformation, layout->getSpeciesGlyph(i));
    }
}

void addSpeciesGlyphLocalStyle(SpeciesGlyph* speciesGlyph, LocalRenderInformation* localRenderInformation) {
    Style* localStyle = createLocalStyle(localRenderInformation, speciesGlyph);
    setSpeciesGlyphRenderGroupFeatures(localStyle->createGroup());
}

void addSpeciesTextGlyphsLocalStyles(Layout* layout, LocalRenderInformation* localRenderInformation, SpeciesGlyph* speciesGlyph) {
    for (unsigned int i = 0; i < layout->getNumTextGlyphs(); i++) {
        if (layout->getTextGlyph(i)->getGraphicalObjectId() == speciesGlyph->getId())
            addSpeciesTextGlyphLocalStyle(layout->getTextGlyph(i), localRenderInformation);
    }
}

void addSpeciesTextGlyphLocalStyle(TextGlyph* textGlyph, LocalRenderInformation* localRenderInformation) {
    Style* localStyle = createLocalStyle(localRenderInformation, textGlyph);
    setSpeciesTextGlyphRenderGroupFeatures(localStyle->createGroup());
}

void addReactionGlyphsLocalStyles(Layout* layout, LocalRenderInformation* localRenderInformation) {
    for (unsigned int i = 0; i < layout->getNumReactionGlyphs(); i++) {
        addReactionGlyphLocalStyle(layout->getReactionGlyph(i), localRenderInformation);
        addReactionTextGlyphsLocalStyles(layout, localRenderInformation, layout->getReactionGlyph(i));
        addSpeciesReferenceGlyphsLocalStyles(layout->getReactionGlyph(i), localRenderInformation);
    }
}

void addReactionGlyphLocalStyle(ReactionGlyph* reactionGlyph, LocalRenderInformation* localRenderInformation) {
    Style* localStyle = createLocalStyle(localRenderInformation, reactionGlyph);
    setReactionGlyphRenderGroupFeatures(localStyle->createGroup());
}

void addReactionTextGlyphsLocalStyles(Layout* layout, LocalRenderInformation* localRenderInformation, ReactionGlyph* reactionGlyph) {
    for (unsigned int i = 0; i < layout->getNumTextGlyphs(); i++) {
        if (layout->getTextGlyph(i)->getGraphicalObjectId() == reactionGlyph->getId())
            addReactionTextGlyphLocalStyle(layout->getTextGlyph(i), localRenderInformation);
    }
}

void addReactionTextGlyphLocalStyle(TextGlyph* textGlyph, LocalRenderInformation* localRenderInformation) {
    Style* localStyle = createLocalStyle(localRenderInformation, textGlyph);
    setReactionTextGlyphRenderGroupFeatures(localStyle->createGroup());
}

void addSpeciesReferenceGlyphsLocalStyles(ReactionGlyph* reactionGlyph, LocalRenderInformation* localRenderInformation) {
    for (int i = 0; i < reactionGlyph->getNumSpeciesReferenceGlyphs(); i++)
        addSpeciesReferenceGlyphLocalStyle(reactionGlyph->getSpeciesReferenceGlyph(i), localRenderInformation);
}

void addSpeciesReferenceGlyphLocalStyle(SpeciesReferenceGlyph* speciesReferenceGlyph, LocalRenderInformation* localRenderInformation) {
    Style* localStyle = createLocalStyle(localRenderInformation, speciesReferenceGlyph);
    setSpeciesReferenceGlyphRenderGroupFeatures(localStyle->createGroup(), speciesReferenceGlyph->getRole());
}

void setCompartmentGlyphRenderGroupFeatures(RenderGroup* renderGroup) {
    Rectangle* rectangle = renderGroup->createRectangle();
    setDefaultRectangleShapeFeatures(rectangle);
    rectangle->setStroke(getDefaultPredefinedStyleFeatures()["compartment-border-color"]);
    rectangle->setStrokeWidth(std::stod(getDefaultPredefinedStyleFeatures()["compartment-border-width"]));
    rectangle->setFill(getDefaultPredefinedStyleFeatures()["compartment-fill-color"]);
    rectangle->setRX(RelAbsVector(std::stod(getDefaultPredefinedStyleFeatures()["compartment-border-radius-x"]), 0.0));
    rectangle->setRY(RelAbsVector(std::stod(getDefaultPredefinedStyleFeatures()["compartment-border-radius-y"]), 0.0));
}

void setCompartmentTextGlyphRenderGroupFeatures(RenderGroup* renderGroup) {
    setGeneralTextGlyphRenderGroupFeatures(renderGroup);
    renderGroup->setStroke(getDefaultPredefinedStyleFeatures()["compartment-font-color"]);
    renderGroup->setFontSize(RelAbsVector(std::stod(getDefaultPredefinedStyleFeatures()["compartment-font-size"]), 0.0));
    renderGroup->setTextAnchor(getDefaultPredefinedStyleFeatures()["compartment-text-horizontal-alignment"]);
    renderGroup->setVTextAnchor(getDefaultPredefinedStyleFeatures()["compartment-text-vertical-alignment"]);
}

void setSpeciesGlyphRenderGroupFeatures(RenderGroup* renderGroup) {
    Rectangle* rectangle = renderGroup->createRectangle();
    setDefaultRectangleShapeFeatures(rectangle);
    rectangle->setRX(RelAbsVector(std::stod(getDefaultPredefinedStyleFeatures()["species-border-radius-x"]), 0.0));
    rectangle->setRY(RelAbsVector(std::stod(getDefaultPredefinedStyleFeatures()["species-border-radius-y"]), 0.0));
}


void setSpeciesTextGlyphRenderGroupFeatures(RenderGroup* renderGroup) {
    setGeneralTextGlyphRenderGroupFeatures(renderGroup);
    renderGroup->setFontSize(RelAbsVector(std::stod(getDefaultPredefinedStyleFeatures()["species-font-size"]), 0.0));
}

void setReactionGlyphRenderGroupFeatures(RenderGroup* renderGroup) {
    Ellipse* ellipse = renderGroup->createEllipse();
    setDefaultEllipseShapeFeatures(ellipse);
}

void setReactionTextGlyphRenderGroupFeatures(RenderGroup* renderGroup) {
    setGeneralTextGlyphRenderGroupFeatures(renderGroup);
    renderGroup->setStroke(getDefaultPredefinedStyleFeatures()["reaction-font-color"]);
    renderGroup->setFontSize(RelAbsVector(std::stod(getDefaultPredefinedStyleFeatures()["reaction-font-size"]), 0.0));
}

void setSpeciesReferenceGlyphRenderGroupFeatures(RenderGroup* renderGroup, SpeciesReferenceRole_t role) {
    setDefault1DShapeFeatures(renderGroup);
    if (role == SPECIES_ROLE_PRODUCT || role == SPECIES_ROLE_SIDEPRODUCT)
        renderGroup->setEndHead("productHead");
    else if (role == SPECIES_ROLE_MODIFIER)
        renderGroup->setEndHead("modifierHead");
    else if (role == SPECIES_ROLE_ACTIVATOR)
        renderGroup->setEndHead("activatorHead");
    else if (role == SPECIES_ROLE_INHIBITOR)
        renderGroup->setEndHead("inhibitorHead");
}

void setGeneralTextGlyphRenderGroupFeatures(RenderGroup* renderGroup) {
    renderGroup->setStroke(getDefaultPredefinedStyleFeatures()["species-font-color"]);
    renderGroup->setFontSize(RelAbsVector(std::stod(getDefaultPredefinedStyleFeatures()["species-font-size"]), 0.0));
    renderGroup->setFontFamily(getDefaultPredefinedStyleFeatures()["species-font-family"]);
    renderGroup->setFontWeight(getDefaultPredefinedStyleFeatures()["species-font-weight"]);
    renderGroup->setFontStyle(getDefaultPredefinedStyleFeatures()["species-font-style"]);
    renderGroup->setTextAnchor(getDefaultPredefinedStyleFeatures()["species-text-horizontal-alignment"]);
    renderGroup->setVTextAnchor(getDefaultPredefinedStyleFeatures()["species-text-vertical-alignment"]);
}

void setDefault1DShapeFeatures(GraphicalPrimitive1D* graphicalPrimitive1D) {
    graphicalPrimitive1D->setStroke("black");
    graphicalPrimitive1D->setStrokeWidth(2.0);
}

void setDefault2DShapeFeatures(GraphicalPrimitive2D* graphicalPrimitive2D) {
    setDefault1DShapeFeatures(graphicalPrimitive2D);
    graphicalPrimitive2D->setFill("white");
}

void setDefaultRectangleShapeFeatures(Rectangle* rectangle) {
    setDefault2DShapeFeatures(rectangle);
    rectangle->setX(RelAbsVector(0.0, 0.0));
    rectangle->setY(RelAbsVector(0.0, 0.0));
    rectangle->setWidth(RelAbsVector(0.0, 100.0));
    rectangle->setHeight(RelAbsVector(0.0, 100.0));
    rectangle->setRX(RelAbsVector(0.0, 10.0));
    rectangle->setRY(RelAbsVector(0.0, 10.0));
}

void setDefaultSquareShapeFeatures(Rectangle* square) {
    setDefault2DShapeFeatures(square);
    square->setX(RelAbsVector(0.0, 0.0));
    square->setY(RelAbsVector(0.0, 0.0));
    square->setWidth(RelAbsVector(0.0, 100.0));
    square->setRatio(1.0);
    square->setRX(RelAbsVector(0.0, 0.0));
    square->setRY(RelAbsVector(0.0, 0.0));
}

void setDefaultEllipseShapeFeatures(Ellipse* ellipse) {
    setDefault2DShapeFeatures(ellipse);
    ellipse->setCX(RelAbsVector(0.0, 50.0));
    ellipse->setCY(RelAbsVector(0.0, 50.0));
    ellipse->setRX(RelAbsVector(0.0, 50.0));
    ellipse->setRY(RelAbsVector(0.0, 50.0));
    ellipse->setStroke("black");
    ellipse->setStrokeWidth(2.0);
}

void setDefaultCircleShapeFeatures(Ellipse* circle) {
    setDefault2DShapeFeatures(circle);
    circle->setCX(RelAbsVector(0.0, 50.0));
    circle->setCY(RelAbsVector(0.0, 50.0));
    circle->setRX(RelAbsVector(0.0, 50.0));
    circle->setRatio(1.0);
    circle->setStroke("black");
    circle->setStrokeWidth(2.0);
}

void setDefaultTriangleShapeFeatures(Polygon* triangle) {
    setDefault2DShapeFeatures(triangle);
    RenderPoint* point = NULL;
    point = triangle->createPoint();
    point->setX(RelAbsVector(0.0, 0.0));
    point->setY(RelAbsVector(0.0, 0.0));
    point = triangle->createPoint();
    point->setX(RelAbsVector(0.0, 100.0));
    point->setY(RelAbsVector(0.0, 0.0));
    point = triangle->createPoint();
    point->setX(RelAbsVector(0.0, 50.0));
    point->setY(RelAbsVector(0.0, 100.0));
}

void setDefaultDiamondShapeFeatures(Polygon* diamond) {
    setDefault2DShapeFeatures(diamond);
    RenderPoint* point = NULL;
    point = diamond->createPoint();
    point->setX(RelAbsVector(0.0, 0.0));
    point->setY(RelAbsVector(0.0, 50.0));
    point = diamond->createPoint();
    point->setX(RelAbsVector(0.0, 50.0));
    point->setY(RelAbsVector(0.0, 0.0));
    point = diamond->createPoint();
    point->setX(RelAbsVector(0.0, 100.0));
    point->setY(RelAbsVector(0.0, 50.0));
    point = diamond->createPoint();
    point->setX(RelAbsVector(0.0, 50.0));
    point->setY(RelAbsVector(0.0, 100.0));

}

void setDefaultPentagonShapeFeatures(Polygon* pentagon) {
    setDefault2DShapeFeatures(pentagon);
    const double pi = 3.14159265;
    RenderPoint* point = NULL;
    point = pentagon->createPoint();
    point->setX(RelAbsVector(0.0, 50. * (1 - std::sin(0.4 * pi))));
    point->setY(RelAbsVector(0.0, 50. * (1 - std::cos(0.4 * pi))));
    point = pentagon->createPoint();
    point->setX(RelAbsVector(0.0, 50.));
    point->setY(RelAbsVector(0.0, 0.));
    point = pentagon->createPoint();
    point->setX(RelAbsVector(0.0, 50. * (1 + std::sin(0.4 * pi))));
    point->setY(RelAbsVector(0.0, 50. * (1 - std::cos(0.4 * pi))));
    point = pentagon->createPoint();
    point->setX(RelAbsVector(0.0, 50. * (1 + std::sin(0.2 * pi))));
    point->setY(RelAbsVector(0.0, 50. * (1 + std::cos(0.2 * pi))));
    point = pentagon->createPoint();
    point->setX(RelAbsVector(0.0, 50. * (1 - std::sin(0.2 * pi))));
    point->setY(RelAbsVector(0.0, 50. * (1 + std::cos(0.2 * pi))));
}

void setDefaultHexagonShapeFeatures(Polygon* hexagon) {
    setDefault2DShapeFeatures(hexagon);
    RenderPoint* point = NULL;
    point = hexagon->createPoint();
    point->setX(RelAbsVector(0.0, 0.0));
    point->setY(RelAbsVector(0.0, 25.0));
    point = hexagon->createPoint();
    point->setX(RelAbsVector(0.0, 50.0));
    point->setY(RelAbsVector(0.0, 0.0));
    point = hexagon->createPoint();
    point->setX(RelAbsVector(0.0, 100.0));
    point->setY(RelAbsVector(0.0, 25.0));
    point = hexagon->createPoint();
    point->setX(RelAbsVector(0.0, 100.0));
    point->setY(RelAbsVector(0.0, 75.0));
    point = hexagon->createPoint();
    point->setX(RelAbsVector(0.0, 50.0));
    point->setY(RelAbsVector(0.0, 100.0));
    point = hexagon->createPoint();
    point->setX(RelAbsVector(0.0, 0.0));
    point->setY(RelAbsVector(0.0, 75.0));
}

void setDefaultOctagonShapeFeatures(Polygon* octagon) {
    setDefault2DShapeFeatures(octagon);
    const double pi = 3.14159265;
    RenderPoint* point = NULL;
    point = octagon->createPoint();
    point->setX(RelAbsVector(0.0, 0.0));
    point->setY(RelAbsVector(0.0, 50.0));
    point = octagon->createPoint();
    point->setX(RelAbsVector(0.0, 50. * (1 - std::cos(pi / 4.0))));
    point->setY(RelAbsVector(0.0, 50. * (1 - std::sin(pi / 4.0))));
    point = octagon->createPoint();
    point->setX(RelAbsVector(0.0, 50.0));
    point->setY(RelAbsVector(0.0, 0.0));
    point = octagon->createPoint();
    point->setX(RelAbsVector(0.0, 50. * (1 + std::cos(pi / 4.0))));
    point->setY(RelAbsVector(0.0, 50. * (1 - std::sin(pi / 4.0))));
    point = octagon->createPoint();
    point->setX(RelAbsVector(0.0, 100.0));
    point->setY(RelAbsVector(0.0, 50.0));
    point = octagon->createPoint();
    point->setX(RelAbsVector(0.0, 50. * (1 + std::cos(pi / 4.0))));
    point->setY(RelAbsVector(0.0, 50. * (1 + std::sin(pi / 4.0))));
    point = octagon->createPoint();
    point->setX(RelAbsVector(0.0, 50.0));
    point->setY(RelAbsVector(0.0, 100.0));
    point = octagon->createPoint();
    point->setX(RelAbsVector(0.0, 50. * (1 - std::cos(pi / 4.0))));
    point->setY(RelAbsVector(0.0, 50. * (1 + std::sin(pi / 4.0))));
}

void setDefaultRenderCurveShapeFeatures(RenderCurve* renderCurve) {
    setDefault1DShapeFeatures(renderCurve);
    RenderPoint* point = NULL;
    point = renderCurve->createPoint();
    point->setX(RelAbsVector(0.0, 0.0));
    point->setY(RelAbsVector(0.0, 50.0));
    point = renderCurve->createPoint();
    point->setX(RelAbsVector(0.0, 100.0));
    point->setY(RelAbsVector(0.0, 50.0));
}

void setDefaultImageShapeFeatures(Image* image) {
    image->setX(RelAbsVector(0.0, 0.0));
    image->setY(RelAbsVector(0.0, 0.0));
    image->setWidth(RelAbsVector(0.0, 100.0));
    image->setHeight(RelAbsVector(0.0, 100.0));
}

void unifyGeometricShapeMutualFeatures(RenderGroup* renderGroup) {
    if (renderGroup && getNumGeometricShapes(renderGroup) > 1) {
        std::string strokeColor = "black";
        bool foundStrokeColor = false;
        double strokeWidth = 2.0;
        bool foundStrokeWidth = false;
        std::string fillColor = "white";
        bool foundFillColor = false;
        for (unsigned int i = 0; i < getNumGeometricShapes(renderGroup); i++) {
            if (isSetStrokeColor(getGeometricShape(renderGroup, i)) && !foundStrokeColor) {
                strokeColor = getStrokeColor(getGeometricShape(renderGroup, i));
                foundStrokeColor = true;
            }
            if (isSetStrokeWidth(getGeometricShape(renderGroup, i)) && !foundStrokeWidth) {
                strokeWidth = getStrokeWidth(getGeometricShape(renderGroup, i));
                foundStrokeWidth = true;
            }
            if (isSetFillColor(getGeometricShape(renderGroup, i)) && !foundFillColor) {
                fillColor = getFillColor(getGeometricShape(renderGroup, i));
                foundFillColor = true;
            }
        }

        for (unsigned int i = 0; i < getNumGeometricShapes(renderGroup); i++) {
            setStrokeColor(getGeometricShape(renderGroup, i), strokeColor);
            setStrokeWidth(getGeometricShape(renderGroup, i), strokeWidth);
            setFillColor(getGeometricShape(renderGroup, i), fillColor);
        }
    }
}

const std::string getGlobalStyleUniqueId(GlobalRenderInformation* globalRenderInformation, const std::string& type) {
    unsigned int global_style_iterator = 0;
    while (globalRenderInformation->getGlobalStyle(type + "_style_" + std::to_string(global_style_iterator)))
        global_style_iterator++;
    return type + "_style_" + std::to_string(global_style_iterator);
}

const bool canHaveStrokeColor(GraphicalObject* graphicalObject) {
    return true;
}

const bool canHaveStrokeWidth(GraphicalObject* graphicalObject) {
    return true;
}

const bool canHaveStrokeDashArray(GraphicalObject* graphicalObject) {
    return true;
}

const bool canHaveFillColor(GraphicalObject* graphicalObject) {
    if (isCompartmentGlyph(graphicalObject) || isSpeciesGlyph(graphicalObject) || isReactionGlyph(graphicalObject))
        return true;

    return false;
}

const bool canHaveFillRule(GraphicalObject* graphicalObject) {
    if (isCompartmentGlyph(graphicalObject) || isSpeciesGlyph(graphicalObject) || (isReactionGlyph(graphicalObject) && !getCurve(graphicalObject)))
        return true;

    return false;
}

const bool canHaveFontColor(TextGlyph* textGlyph) {
    if (textGlyph)
        return true;

    return false;
}

const bool canHaveFontFamily(TextGlyph* textGlyph) {
    if (textGlyph)
        return true;

    return false;
}

const bool canHaveFontSize(TextGlyph* textGlyph) {
    if (textGlyph)
        return true;

    return false;
}

const bool canHaveFontWeight(TextGlyph* textGlyph) {
    if (textGlyph)
        return true;

    return false;
}

const bool canHaveFontStyle(TextGlyph* textGlyph) {
    if (textGlyph)
        return true;

    return false;
}

const bool canHaveTextAnchor(TextGlyph* textGlyph) {
    if (textGlyph)
        return true;

    return false;
}

const bool canHaveVTextAnchor(TextGlyph* textGlyph) {
    if (textGlyph)
        return true;

    return false;
}

const bool canHaveStartHead(GraphicalObject* graphicalObject) {
    if (isSpeciesReferenceGlyph(graphicalObject))
        return true;

    return false;
}

const bool canHaveEndHead(GraphicalObject* graphicalObject) {
    if (isSpeciesReferenceGlyph(graphicalObject))
        return true;

    return false;
}

const bool canHaveGeometricShape(GraphicalObject* graphicalObject) {
    if (isCompartmentGlyph(graphicalObject) || isSpeciesGlyph(graphicalObject) || (isReactionGlyph(graphicalObject) && !getCurve(graphicalObject)))
        return true;

    return false;
}

const bool isValidBackgroundColorValue(const std::string& backgroundColor) {
    return isValidColorValue(backgroundColor);
}

const bool isValidSpreadMethodValue(const std::string& spreadMethod) {
    return isValueValid(spreadMethod, getValidSpreadMethodValues());
}

const bool isValidGradientStopsVector(std::vector<std::pair<std::string, double>> gradientStopsVector) {
    for (unsigned int i = 0; i < gradientStopsVector.size(); i++) {
        if (!isValidStopColorValue(gradientStopsVector.at(i).first) || !isValidOffsetValue(RelAbsVector(0.0, gradientStopsVector.at(i).second)))
            return false;
    }

    return true;
}

const bool isValidOffsetValue(const RelAbsVector& offset) {
    if (std::abs(offset.getAbsoluteValue()) > 0.0001)
        return false;

    return isValidRelAbsVectorRelativeValue(offset.getRelativeValue());
}

const bool isValidOffsetValue(const double& offset) {
    return isValidRelAbsVectorRelativeValue(offset);
}

const bool isValidStopColorValue(const std::string& stopColor) {
    return isValidColorValue(stopColor);
}

const bool isValidGradientX1Value(const RelAbsVector& x1) {
    return isValidRelAbsVectorPositiveValue(x1);
}

const bool isValidGradientX2Value(const RelAbsVector& x2) {
    return isValidRelAbsVectorPositiveValue(x2);
}

const bool isValidGradientY1Value(const RelAbsVector& y1) {
    return isValidRelAbsVectorPositiveValue(y1);
}

const bool isValidGradientY2Value(const RelAbsVector& y2) {
    return isValidRelAbsVectorPositiveValue(y2);
}

const bool isValidGradientCxValue(const RelAbsVector& cx) {
    return isValidRelAbsVectorPositiveValue(cx);
}

const bool isValidGradientCyValue(const RelAbsVector& cy) {
    return isValidRelAbsVectorPositiveValue(cy);
}

const bool isValidGradientFxValue(const RelAbsVector& fx) {
    return isValidRelAbsVectorPositiveValue(fx);
}

const bool isValidGradientFyValue(const RelAbsVector& fy) {
    return isValidRelAbsVectorPositiveValue(fy);
}

const bool isValidGradientRValue(const RelAbsVector& r) {
    return isValidRelAbsVectorPositiveValue(r);
}

const bool isValidEnableRotationalMappingValue(bool enableRotationalMapping) {
    return true;
}

const bool isValidStrokeColorValue(const std::string& stroke) {
    return isValidColorValue(stroke);
}

const bool isValidStrokeWidthValue(const double& strokeWidth) {
    if (isValidDoubleValue(strokeWidth) && strokeWidth > 0.0001)
        return true;

    std::cerr << "error: stroke width must be greater than 0" << std::endl;
    return false;
}

const bool isValidStrokeDashArrayValue(const std::vector<unsigned int>& strokeDashArray) {
    for (unsigned int i = 0; i < strokeDashArray.size(); i++) {
        if (!isValidStrokeDashValue(strokeDashArray.at(i)))
            return false;
    }

    return true;
}

const bool isValidStrokeDashValue(unsigned int dash) {
    if (isValidDoubleValue(dash) && dash > 0.000)
        return true;

    std::cerr << "error: stroke dash value must be greater than 0" << std::endl;
    return false;
}

const bool isValidFontColorValue(const std::string& fontColor) {
    return isValidColorValue(fontColor);
}

const bool isValidFontFamilyValue(const std::string& fontFamily) {
    return true;
}

const bool isValidFontSizeValue(const RelAbsVector& fontSize) {
    return isValidRelAbsVectorPositiveValue(fontSize);
}

const bool isValidFontWeightValue(const std::string& fontWeight) {
    return isValueValid(fontWeight, getValidFontWeightValues());
}

const bool isValidFontStyleValue(const std::string& fontStyle) {
    return isValueValid(fontStyle, getValidFontStyleValues());
}

const bool isValidTextAnchorValue(const std::string& textAnchor) {
    return isValueValid(textAnchor, getValidTextAnchorValues());
}

const bool isValidVTextAnchorValue(const std::string& vtextAnchor) {
    return isValueValid(vtextAnchor, getValidVTextAnchorValues());
}

const bool isValidFillColorValue(const std::string& fillColor) {
    return isValidColorValue(fillColor);
}

const bool isValidFillRuleValue(const std::string& fillRule) {
    return isValueValid(fillRule, getValidFillRuleValues());
}

const bool isValidStartHeadValue(const std::string& startHead) {
    return true;
}

const bool isValidEndHeadValue(const std::string& endHead) {
    return true;
}

const bool isValidGeometricShapeName(const std::string& geometricShapeName) {
    return isValueValid(geometricShapeName, getValidGeometricShapeNameValues());
}

const bool isValidGeometricShapeXValue(const RelAbsVector& x) {
    return true;
}

const bool isValidGeometricShapeYValue(const RelAbsVector& y) {
    return true;
}

const bool isValidGeometricShapeWidthValue(const RelAbsVector& width) {
    return isValidRelAbsVectorPositiveValue(width);
}

const bool isValidGeometricShapeHeightValue(const RelAbsVector& height) {
    return isValidRelAbsVectorPositiveValue(height);
}

const bool isValidGeometricShapeRatioValue(const double& ratio) {
    if (isValidDoubleValue(ratio) && ratio > 0.0001)
        return true;

    std::cerr << "error: geometric shape ratio must be greater than 0" << std::endl;
    return false;
}

const bool isValidGeometricShapeCornerCurvatureRadiusX(const RelAbsVector& rx) {
    return isValidRelAbsVectorPositiveValue(rx);
}

const bool isValidGeometricShapeCornerCurvatureRadiusY(const RelAbsVector& ry) {
    return isValidRelAbsVectorPositiveValue(ry);
}

const bool isValidGeometricShapeCenterX(const RelAbsVector& cx) {
    return true;
}

const bool isValidGeometricShapeCenterY(const RelAbsVector& cy) {
    return true;
}

const bool isValidGeometricShapeRadiusX(const RelAbsVector& rx) {
    return isValidRelAbsVectorPositiveValue(rx);
}

const bool isValidGeometricShapeRadiusY(const RelAbsVector& ry) {
    return isValidRelAbsVectorPositiveValue(ry);
}

const bool isValidGeometricShapeElementX(const RelAbsVector& x) {
    return true;
}

const bool isValidGeometricShapeElementY(const RelAbsVector& y) {
    return true;
}

const bool isValidGeometricShapeBasePoint1X(const RelAbsVector& x) {
    return true;
}

const bool isValidGeometricShapeBasePoint1Y(const RelAbsVector& y) {
    return true;
}

const bool isValidGeometricShapeBasePoint2X(const RelAbsVector& y) {
    return true;
}

const bool isValidGeometricShapeBasePoint2Y(const RelAbsVector& y) {
    return true;
}

const bool isValidGeometricShapeHref(const std::string& href) {
    return true;
}

const bool isValidRelAbsVectorPositiveValue(const RelAbsVector& relAbsVectorValue) {
    if (isValidRelAbsVectorValue(relAbsVectorValue) && relAbsVectorValue.getAbsoluteValue() >= 0.000)
        return true;

    std::cerr << "error: the absolute value of the entered value must be equal or greater than 0" << std::endl;
    return false;
}

const bool isValidRelAbsVectorValue(const RelAbsVector& relAbsVectorValue) {
    if (isValidDoubleValue(relAbsVectorValue.getAbsoluteValue()) && isValidDoubleValue(relAbsVectorValue.getRelativeValue()))
        return true;

    std::cerr << "error: the values of the RelAbsVector must be valid double values" << std::endl;
    return false;
}

const bool isValidRelAbsVectorRelativeValue(const double& value) {
    if (isValidDoubleValue(value) && value >= 0.0 && value <= 100.0)
        return true;
    std::cerr << "error: the entered value must be between 0 and 100" << std::endl;
    return false;
}

std::vector<std::string> getValidSpreadMethodValues() {
    std::vector <std::string> spreadMethods;
    spreadMethods.push_back("pad");
    spreadMethods.push_back("reflect");
    spreadMethods.push_back("repeat");
    return spreadMethods;
}

std::vector<std::string> getValidFontWeightValues() {
    std::vector <std::string> fontWeights;
    fontWeights.push_back("normal");
    fontWeights.push_back("bold");
    return fontWeights;
}

std::vector<std::string> getValidFontStyleValues() {
    std::vector <std::string> fontStyles;
    fontStyles.push_back("normal");
    fontStyles.push_back("italic");
    return fontStyles;
}

std::vector<std::string> getValidTextAnchorValues() {
    std::vector <std::string> textAnchors;
    textAnchors.push_back("start");
    textAnchors.push_back("middle");
    textAnchors.push_back("end");
    return textAnchors;
}

std::vector<std::string> getValidVTextAnchorValues() {
    std::vector <std::string> vTextAnchors;
    vTextAnchors.push_back("top");
    vTextAnchors.push_back("middle");
    vTextAnchors.push_back("bottom");
    vTextAnchors.push_back("baseline");
    return vTextAnchors;
}

std::vector<std::string> getValidFillRuleValues() {
    std::vector <std::string> fillRules;
    fillRules.push_back("nonzero");
    fillRules.push_back("evenodd");
    return fillRules;
}

std::vector<std::string> getValidGeometricShapeNameValues() {
    std::vector <std::string> geometricShapeNames;
    geometricShapeNames.push_back("rectangle");
    geometricShapeNames.push_back("square");
    geometricShapeNames.push_back("ellipse");
    geometricShapeNames.push_back("circle");
    geometricShapeNames.push_back("triangle");
    geometricShapeNames.push_back("diamond");
    geometricShapeNames.push_back("pentagon");
    geometricShapeNames.push_back("hexagon");
    geometricShapeNames.push_back("octagon");
    return geometricShapeNames;
}

}<|MERGE_RESOLUTION|>--- conflicted
+++ resolved
@@ -293,25 +293,17 @@
         return addColor(renderInformationBase, color, getHexColorCodeFromHtmlColorName(color));
 }
 
-<<<<<<< HEAD
 const std::string addColor(RenderInformationBase* renderInformationBase, const std::string &colorId, const std::string &colorValue) {
     if (stringCompare(getColorValue(renderInformationBase, colorId), colorValue))
         return colorId;
 
     if (!colorId.empty() && !colorValue.empty()) {
-        RenderPkgNamespaces* renderPkgNamespaces = new RenderPkgNamespaces(renderInformationBase->getLevel(), renderInformationBase->getVersion());
-        if (!renderInformationBase->addColorDefinition(createColorDefinition(renderPkgNamespaces, toLowerCase(colorId), colorValue)))
-            return toLowerCase(colorId);
-=======
-const bool addColor(RenderInformationBase* renderInformationBase, const std::string &colorId, const std::string &colorValue) {
-    if (!colorId.empty() && !colorValue.empty() && !renderInformationBase->getColorDefinition(colorId)) {
         RenderPkgNamespaces renderPkgNamespaces(renderInformationBase->getLevel(), renderInformationBase->getVersion());
         ColorDefinition* cd = createColorDefinition(&renderPkgNamespaces, toLowerCase(colorId), colorValue);
-        renderInformationBase->addColorDefinition(cd);
-        delete cd;
-        return true;
->>>>>>> c37e0110
-    }
+        if (!renderInformationBase->addColorDefinition(cd)) {
+            delete cd;
+            return toLowerCase(colorId);
+        }
 
     return "";
 }
