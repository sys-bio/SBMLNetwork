#ifndef __LIBSBMLNETWORK_SBMLDOCUMENT_LAYOUT_H_
#define __LIBSBMLNETWORK_SBMLDOCUMENT_LAYOUT_H_

#include "libsbmlnetwork_common.h"

#ifndef SWIG
#include "sbml/SBMLTypes.h"
#include "sbml/packages/layout/common/LayoutExtensionTypes.h"
#endif

using namespace libsbml;

namespace LIBSBMLNETWORK_CPP_NAMESPACE {

/// @brief Get the Layout of the SBML document.
/// @param document a pointer to the SBMLDocument object.
/// @return a pointer to the Layout object of the SBML document.
LIBSBMLNETWORK_EXTERN ListOfLayouts* getListOfLayouts(SBMLDocument* document);

/// @brief Returns the number of items in the ListOfLayouts of this SBML document.
/// @param document a pointer to the SBMLDocument object.
/// @return the number of items in of this SBML document, or @c 0 if the object is @c NULL
LIBSBMLNETWORK_EXTERN const unsigned int getNumLayouts(SBMLDocument* document);

/// @brief Returns a pointer to the Layout with the given index in the ListOfLayouts of the SBML document.
/// @param document a pointer to the SBMLDocument object.
/// @param layoutIndex the index number of the Layout to return.
/// @return the @c the nth Layout in the ListOfLayouts of the SBML document or NULL if no such Layout exists or the document is @c NULL.
LIBSBMLNETWORK_EXTERN Layout* getLayout(SBMLDocument* document, unsigned int layoutIndex = 0);

/// @brief Add Layout to list of layouts of the SBML document.
/// @param document a pointer to the SBMLDocument object.
/// @param layout a pointer to the Layout object.
/// @return integer value indicating success/failure of the function.
LIBSBMLNETWORK_EXTERN int addLayout(SBMLDocument* document, Layout* layout);

/// @brief Create a Layout object and add it to list of layouts of the SBML document.
/// @param document a pointer to the SBMLDocument object.
/// @return a pointer to the created Layout object.
LIBSBMLNETWORK_EXTERN Layout* createLayout(SBMLDocument* document);

/// @brief Remove all the layout objects from the list of layouts of the SBML document.
/// @param document a pointer to the SBMLDocument object.
/// @return integer value indicating success/failure of the function.
LIBSBMLNETWORK_EXTERN int removeAllLayouts(SBMLDocument* document);

/// @brief Set all the necessary features for the layout object.
/// @param document a pointer to the SBMLDocument object.
/// @param layout a pointer to the Layout object.
/// @param maxNumConnectedEdges the maximum number of connected edges before creating an alias SpeciesGlyph.
/// @param useNameAsTextLabel a variable that determines whether to use the name of the model entities as text labels in the autolayout algorithm.
/// @param resetLockedNodes a variable that determines whether to reset the locked nodes in the autolayout algorithm.
/// @param lockedNodeIds a set of ids of the model entities that are going to be locked in the autolayout algorithm.
/// @return integer value indicating success/failure of the function.
<<<<<<< HEAD
LIBSBMLNETWORK_EXTERN int setDefaultLayoutFeatures(SBMLDocument* document, Layout* layout, const double stiffness = 10.0, const double gravity = 15.0, const int maxNumConnectedEdges = 3,
                                                          bool useMagnetism = false, bool useBoundary = true, bool useGrid = false, bool useNameAsTextLabel = true,
                                                          bool resetLockedNodes = false, const std::set<std::string> lockedNodeIds = std::set<std::string>());
=======
LIBSBMLNETWORK_EXTERN int setDefaultLayoutFeatures(SBMLDocument* document, Layout* layout, const int maxNumConnectedEdges = 3, bool useNameAsTextLabel = true,
                                                          bool resetLockedNodes = false, const std::vector<std::string> lockedNodeIds = std::vector<std::string>());
>>>>>>> 9ccb18e7

/// @brief Create a Layout object, add it to list of layouts of the SBML document, and
/// set all the necessary features for it
/// @param document a pointer to the SBMLDocument object.
/// @param maxNumConnectedEdges the maximum number of connected edges before creating an alias SpeciesGlyph.
/// @param useNameAsTextLabel a variable that determines whether to use the name of the model entities as text labels in the autolayout algorithm.
/// @param resetLockedNodes a variable that determines whether to reset the locked nodes in the autolayout algorithm.
/// @param lockedNodeIds a set of ids of the model entities that are going to be locked in the autolayout algorithm.
/// @return integer value indicating success/failure of the function.
<<<<<<< HEAD
LIBSBMLNETWORK_EXTERN int createDefaultLayout(SBMLDocument* document, const double stiffness = 10.0, const double gravity = 15.0, const int maxNumConnectedEdges = 3,
                                                     bool useMagnetism = false, bool useBoundary = true, bool useGrid = false, bool useNameAsTextLabel = true,
                                                     bool resetLockedNodes = false, const std::set<std::string> lockedNodeIds = std::set<std::string>());
=======
LIBSBMLNETWORK_EXTERN int createDefaultLayout(SBMLDocument* document, const int maxNumConnectedEdges = 3, bool useNameAsTextLabel = true,
                                                     bool resetLockedNodes = false, const std::vector<std::string> lockedNodeIds = std::vector<std::string>());
>>>>>>> 9ccb18e7

/// @brief lock all the species and reaction nodes in the layout and apply autolayout
/// @param document a pointer to the SBMLDocument object.
/// @param layout a pointer to the Layout object.
/// @param updatedGraphicalObject a set of the ids of the GraphicalObject objects the position of which has been updated recently.
/// @return integer value indicating success/failure of the function.
LIBSBMLNETWORK_EXTERN int updateLayoutCurves(SBMLDocument* document, Layout* layout, std::set<std::string> updatedGraphicalObjectIds = std::set<std::string>());

/// @brief lock all the species and reaction nodes in the layout and apply autolayout
/// @param document a pointer to the SBMLDocument object.
/// @param layoutIndex the index number of the Layout to return.
/// @param updatedGraphicalObject a vector of the ids of the GraphicalObject objects the position of which has been updated recently.
/// @return integer value indicating success/failure of the function.
LIBSBMLNETWORK_EXTERN int updateLayoutCurves(SBMLDocument* document, unsigned int layoutIndex, std::set<std::string> updatedGraphicalObjectIds = std::set<std::string>());

/// @brief Returns the Dimensions object of the Layout object with the given index in the ListOfLayouts of the SBML document.
/// @param document a pointer to the SBMLDocument object.
/// @param layoutIndex the index number of the Layout to return.
/// @return a pointer to the Dimensions object of the Layout object.
LIBSBMLNETWORK_EXTERN Dimensions* getDimensions(SBMLDocument* document, unsigned int layoutIndex = 0);

/// @brief Returns the value of the "width" attribute of the Dimensions object of the Layout object with the given index in the ListOfLayouts of the SBML document.
/// @param document a pointer to the SBMLDocument object.
/// @param layoutIndex the index number of the Layout to return.
/// @return the value of the "width" attribute of the Dimensions object of the Layout object.
LIBSBMLNETWORK_EXTERN double getDimensionWidth(SBMLDocument* document, unsigned int layoutIndex = 0);

/// @brief Sets the value of the "width" attribute of the Dimensions object of the first Layout object in the ListOfLayouts of the SBML document.
/// @param document a pointer to the SBMLDocument object.
/// @param width a double value to use as the value of the "width" attribute of the Dimensions object of the first Layout object.
/// @return integer value indicating success/failure of the function.
LIBSBMLNETWORK_EXTERN int setDimensionWidth(SBMLDocument* document, const double& width);

/// @brief Sets the value of the "width" attribute of the Dimensions object of the Layout object with the given index in the ListOfLayouts of the SBML document.
/// @param document a pointer to the SBMLDocument object.
/// @param layoutIndex the index number of the Layout to return.
/// @param width a double value to use as the value of the "width" attribute of the Dimensions object of the Layout object.
/// @return integer value indicating success/failure of the function.
LIBSBMLNETWORK_EXTERN int setDimensionWidth(SBMLDocument* document, unsigned int layoutIndex, const double& width);

/// @brief Returns the value of the "height" attribute of the Dimensions object of the Layout object with the given index in the ListOfLayouts of the SBML document.
/// @param document a pointer to the SBMLDocument object.
/// @param layoutIndex the index number of the Layout to return.
/// @return the value of the "height" attribute of the Dimensions object of the Layout object.
LIBSBMLNETWORK_EXTERN double getDimensionHeight(SBMLDocument* document, unsigned int layoutIndex = 0);

/// @brief Sets the value of the "height" attribute of the Dimensions object of the first Layout object in the ListOfLayouts of the SBML document.
/// @param document a pointer to the SBMLDocument object.
/// @param height a double value to use as the value of the "height" attribute of the Dimensions object of the first Layout object.
/// @return integer value indicating success/failure of the function.
LIBSBMLNETWORK_EXTERN int setDimensionHeight(SBMLDocument* document, const double& height);

/// @brief Sets the value of the "height" attribute of the Dimensions object of the Layout object with the given index in the ListOfLayouts of the SBML document.
/// @param document a pointer to the SBMLDocument object.
/// @param layoutIndex the index number of the Layout to return.
/// @param height a double value to use as the value of the "height" attribute of the Dimensions object of the Layout object.
/// @return integer value indicating success/failure of the function.
LIBSBMLNETWORK_EXTERN int setDimensionHeight(SBMLDocument* document, unsigned int layoutIndex, const double& height);

/// @brief Returns the number of GraphicalObjects of the Layout object with the given index in the ListOfLayouts of the SBML document.
/// @param document a pointer to the SBMLDocument object.
/// @param layoutIndex the index number of the Layout to return.
/// @return the number of GraphicalObjects of this Layout object, or @c 0 if the object is @c NULL
LIBSBMLNETWORK_EXTERN const unsigned int getNumGraphicalObjects(SBMLDocument* document, unsigned int layoutIndex = 0);

/// @brief Returns the number of GraphicalObjects of the first Layout object in the ListOfLayouts of the SBML document
/// associated with the entered model entity id.
/// @param document a pointer to the SBMLDocument object.
/// @param id the id of the model entity the number of GraphicalObject objects associated with it is going to be returned.
/// @return the number of GraphicalObject objects associated with the entered model entity id,
/// or @c 0 if the object is @c NULL or has no associated GraphicalObject objects
LIBSBMLNETWORK_EXTERN const unsigned int getNumGraphicalObjects(SBMLDocument* document, const std::string& id);

/// @brief Returns the number of GraphicalObjects of the Layout object with the given index in the ListOfLayouts of the SBML document
/// associated with the entered model entity id.
/// @param document a pointer to the SBMLDocument object.
/// @param layoutIndex the index number of the Layout to return.
/// @param id the id of the model entity the number of GraphicalObject objects associated with it is going to be returned.
/// @return the number of GraphicalObject objects associated with the entered model entity id,
/// or @c 0 if the object is @c NULL or has no associated GraphicalObject objects
LIBSBMLNETWORK_EXTERN const unsigned int getNumGraphicalObjects(SBMLDocument* document, unsigned int layoutIndex, const std::string& id);

/// @brief Returns a vector of GraphicalObject objects of the first Layout object in the ListOfLayouts of the SBML document
/// associated with the entered model entity id.
/// @param document a pointer to the SBMLDocument object.
/// @param id the id of the model entity the GraphicalObject objects of which are going to be returned.
/// @return a vector of GraphicalObject objects associated with the entered model entity id.
LIBSBMLNETWORK_EXTERN std::vector<GraphicalObject*> getGraphicalObjects(SBMLDocument* document, const std::string& id);

/// @brief Returns a vector of CompartmentGlyph objects of the Layout object with the given index in the ListOfLayouts of the SBML document
/// associated with the entered compartment id.
/// @param document a pointer to the SBMLDocument object.
/// @param layoutIndex the index number of the Layout to return.
/// @param id the id of the model entity the GraphicalObject objects of which are going to be returned.
/// @return a vector of GraphicalObject objects associated with the entered model entity id.
LIBSBMLNETWORK_EXTERN std::vector<GraphicalObject*> getGraphicalObjects(SBMLDocument* document, unsigned int layoutIndex, const std::string& id);

/// @brief Returns the GraphicalObject object with the given index of the first Layout object in the ListOfLayouts of the SBML document
/// associated with the entered compartment id.
/// @param document a pointer to the SBMLDocument object.
/// @param id the id of the model entity the GraphicalObject object associated with it is going to be returned.
/// @param graphicalObjectIndex the index number of the GraphicalObject object to return.
/// @return a pointer the nth GraphicalObject object associated with the entered model entity id.
LIBSBMLNETWORK_EXTERN GraphicalObject* getGraphicalObject(SBMLDocument* document, const std::string& id, unsigned int graphicalObjectIndex = 0);

/// @brief Returns the GraphicalObject object with the given index of the Layout object with the given index in the ListOfLayouts of the SBML document
/// associated with the entered model entity id.
/// @param document a pointer to the SBMLDocument object.
/// @param id the id of the model entity the GraphicalObject object associated with it is going to be returned.
/// @param graphicalObjectIndexIndex the index number of the GraphicalObject object to return.
/// @return a pointer the nth GraphicalObject object associated with the entered model entity id.
LIBSBMLNETWORK_EXTERN GraphicalObject* getGraphicalObject(SBMLDocument* document, unsigned int layoutIndex, const std::string& id, unsigned int graphicalObjectIndex = 0);

/// @brief Returns the number of CompartmentGlyphs of the Layout object with the given index in the ListOfLayouts of the SBML document.
/// @param document a pointer to the SBMLDocument object.
/// @param layoutIndex the index number of the Layout to return.
/// @return the number of CompartmentGlyphs of this Layout object, or @c 0 if the object is @c NULL
LIBSBMLNETWORK_EXTERN const unsigned int getNumCompartmentGlyphs(SBMLDocument* document, unsigned int layoutIndex = 0);

/// @brief Returns the number of CompartmentGlyphs of the first Layout object in the ListOfLayouts of the SBML document
/// associated with the entered compartment id.
/// @param document a pointer to the SBMLDocument object.
/// @param compartmentId the id of the compartment the number of CompartmentGlyph objects associated with it is going to be returned.
/// @return the number of CompartmentGlyph objects associated with the entered compartment id,
/// or @c 0 if the object is @c NULL or has no associated CompartmentGlyph objects
LIBSBMLNETWORK_EXTERN const unsigned int getNumCompartmentGlyphs(SBMLDocument* document, const std::string& compartmentId);

/// @brief Returns the number of CompartmentGlyphs of the Layout object with the given index in the ListOfLayouts of the SBML document
/// associated with the entered compartment id.
/// @param document a pointer to the SBMLDocument object.
/// @param layoutIndex the index number of the Layout to return.
/// @param compartmentId the id of the compartment the number of CompartmentGlyph objects associated with it is going to be returned.
/// @return the number of CompartmentGlyph objects associated with the entered compartment id,
/// or @c 0 if the object is @c NULL or has no associated CompartmentGlyph objects
LIBSBMLNETWORK_EXTERN const unsigned int getNumCompartmentGlyphs(SBMLDocument* document, unsigned int layoutIndex, const std::string& compartmentId);

/// @brief Returns a vector of CompartmentGlyph objects of the first Layout object in the ListOfLayouts of the SBML document
/// associated with the entered compartment id.
/// @param document a pointer to the SBMLDocument object.
/// @param compartmentId the id of the compartment the CompartmentGlyph objects of which are going to be returned.
/// @return a vector of CompartmentGlyph objects associated with the entered compartment id.
LIBSBMLNETWORK_EXTERN std::vector<CompartmentGlyph*> getCompartmentGlyphs(SBMLDocument* document, const std::string& compartmentId);

/// @brief Returns a vector of CompartmentGlyph objects of the Layout object with the given index in the ListOfLayouts of the SBML document
/// associated with the entered compartment id.
/// @param document a pointer to the SBMLDocument object.
/// @param layoutIndex the index number of the Layout to return.
/// @param compartmentId the id of the compartment the CompartmentGlyph objects of which are going to be returned.
/// @return a vector of CompartmentGlyph objects associated with the entered compartment id.
LIBSBMLNETWORK_EXTERN std::vector<CompartmentGlyph*> getCompartmentGlyphs(SBMLDocument* document, unsigned int layoutIndex, const std::string& compartmentId);

/// @brief Returns the CompartmentGlyph object with the given index of the first Layout object in the ListOfLayouts of the SBML document
/// associated with the entered compartment id.
/// @param document a pointer to the SBMLDocument object.
/// @param compartmentId the id of the compartment the CompartmentGlyph object associated with it is going to be returned.
/// @param compartmentGlyphIndex the index number of the CompartmentGlyph object to return.
/// @return a pointer the nth CompartmentGlyph object associated with the entered compartment id.
LIBSBMLNETWORK_EXTERN CompartmentGlyph* getCompartmentGlyph(SBMLDocument* document, const std::string& compartmentId, unsigned int compartmentGlyphIndex = 0);

/// @brief Returns the CompartmentGlyph object with the given index of the Layout object with the given index in the ListOfLayouts of the SBML document
/// associated with the entered compartment id.
/// @param document a pointer to the SBMLDocument object.
/// @param layoutIndex the index number of the Layout to return.
/// @param compartmentId the id of the compartment the CompartmentGlyph object associated with it is going to be returned.
/// @param compartmentGlyphIndex the index number of the CompartmentGlyph object to return.
/// @return a pointer to the nth CompartmentGlyph object associated with the entered compartment id.
LIBSBMLNETWORK_EXTERN CompartmentGlyph* getCompartmentGlyph(SBMLDocument* document, unsigned int layoutIndex, const std::string& compartmentId, unsigned int compartmentGlyphIndex = 0);

/// @brief Returns the CompartmentGlyph object with the given index in the the Layout object with the given index in the ListOfLayouts of the SBML document.
/// @param document a pointer to the SBMLDocument object.
/// @param layoutIndex the index number of the Layout to return.
/// @param compartmentGlyphIndex the index number of the CompartmentGlyph object to return.
/// @return a pointer to the CompartmentGlyph object with the given index in the ListOfCompartmentGlyphs of the Layout object.
LIBSBMLNETWORK_EXTERN  CompartmentGlyph* getCompartmentGlyph(SBMLDocument* document, unsigned int layoutIndex = 0, unsigned int compartmentGlyphIndex = 0);

/// @brief Predicate returning true if the abstract GraphicalObject with the given id in the first Layout object of the SBML document is of type CompartmentGlyph.
/// @param document a pointer to the SBMLDocument object.
/// @param id the id of the GraphicalObject.
/// @return @c true if this abstract GraphicalObject is of type CompartmentGlyph, false otherwise
LIBSBMLNETWORK_EXTERN bool isCompartmentGlyph(SBMLDocument* document, const std::string& id);

/// @brief Predicate returning true if the abstract GraphicalObject with the given id in the Layout object with the given index of the SBML document is of type CompartmentGlyph.
/// @param document a pointer to the SBMLDocument object.
/// @param layoutIndex the index number of the Layout to return.
/// @param id the id of the GraphicalObject.
/// @return @c true if this abstract GraphicalObject is of type CompartmentGlyph, false otherwise
LIBSBMLNETWORK_EXTERN bool isCompartmentGlyph(SBMLDocument* document, unsigned int layoutIndex, const std::string& id);

/// Returns the id of the compartment associated with the GraphicalObject with the given index associated with the model entity with the given id of the first Layout object in the SBML document.
/// @param document a pointer to the SBMLDocument object.
/// @param id the id of the model entity the GraphicalObject object associated with it to be returned.
/// @param graphicalObjectIndex the index of the GraphicalObject to return.
/// @return the id of the compartment associated with the graphical object, or @c "" if the object does not have an associated compartment or is @c NULL
LIBSBMLNETWORK_EXTERN std::string getCompartmentId(SBMLDocument* document, const std::string& id, unsigned int graphicalObjectIndex = 0);

/// Returns the id of the compartment associated with the GraphicalObject with the given index associated with the model entity with the given id of the Layout object with the given index in the SBML document.
/// @param document a pointer to the SBMLDocument object.
/// @param layoutIndex the index number of the Layout to return.
/// @param id the id of the model entity the GraphicalObject object associated with it to be returned.
/// @param graphicalObjectIndex the index of the GraphicalObject to return.
/// @return the id of the compartment associated with the graphical object, or @c "" if the object does not have an associated compartment or is @c NULL
LIBSBMLNETWORK_EXTERN std::string getCompartmentId(SBMLDocument* document, unsigned int layoutIndex, const std::string& id, unsigned int graphicalObjectIndex = 0);

/// Returns the id of the compartment associated with the graphical object.
/// @param document a pointer to the SBMLDocument object.
/// @param graphicalObject a pointer to the GraphicalObject object.
/// @return the id of the compartment associated with the graphical object, or @c "" if the object does not have an associated compartment or is @c NULL
LIBSBMLNETWORK_EXTERN std::string getCompartmentId(SBMLDocument* document, GraphicalObject* graphicalObject);

/// Returns a pointer to the compartment associated with the GraphicalObject with the given index associated with the model entity with the given id of the first Layout object in the SBML document.
/// @param document a pointer to the SBMLDocument object.
/// @param id the id of the model entity the GraphicalObject object associated with it to be returned.
/// @param graphicalObjectIndex the index of the GraphicalObject to return.
/// @return a pointer to the compartment associated with the graphical object, or @c NULL if the object does not have an associated compartment or is @c NULL
LIBSBMLNETWORK_EXTERN Compartment* getAssociatedCompartment(SBMLDocument* document, const std::string& id, unsigned int graphicalObjectIndex = 0);

/// Returns a pointer to the compartment associated with the GraphicalObject with the given index associated with the model entity with the given id of the Layout object with the given index in the SBML document.
/// @param document a pointer to the SBMLDocument object.
/// @param layoutIndex the index number of the Layout to return.
/// @param id the id of the model entity the GraphicalObject object associated with it to be returned.
/// @param graphicalObjectIndex the index of the GraphicalObject to return.
/// @return a pointer to the compartment associated with the graphical object, or @c NULL if the object does not have an associated compartment or is @c NULL
LIBSBMLNETWORK_EXTERN Compartment* getAssociatedCompartment(SBMLDocument* document, unsigned int layoutIndex, const std::string& id, unsigned int graphicalObjectIndex = 0);

/// Returns a pointer to the compartment associated with the GraphicalObject object.
/// @param document a pointer to the SBMLDocument object.
/// @param graphicalObject a pointer to the GraphicalObject object.
/// @return a pointer to the compartment associated with the graphical object, or @c NULL if the object does not have an associated compartment or is @c NULL
LIBSBMLNETWORK_EXTERN Compartment* getAssociatedCompartment(SBMLDocument* document, GraphicalObject* graphicalObject);

/// @brief Returns the ids of the SpeciesGlyph objects of the Layout object with the given index in the ListOfLayouts of the SBML document.
/// @param document a pointer to the SBMLDocument object.
/// @return the ids of the SpeciesGlyph objects of this Layout object
LIBSBMLNETWORK_EXTERN std::vector<std::string> getSpeciesGlyphsIds(SBMLDocument* document, unsigned int layoutIndex = 0);

/// @brief Returns the number of SpeciesGlyphs of the Layout object with the given index in the ListOfLayouts of the SBML document.
/// @param document a pointer to the SBMLDocument object.
/// @param layoutIndex the index number of the Layout to return.
/// @return the number of SpeciesGlyphs of this Layout object, or @c 0 if the object is @c NULL
LIBSBMLNETWORK_EXTERN const unsigned int getNumSpeciesGlyphs(SBMLDocument* document, unsigned int layoutIndex = 0);

/// @brief Returns the number of SpeciesGlyphs of the first Layout object in the ListOfLayouts of the SBML document
/// associated with the entered species id.
/// @param document a pointer to the SBMLDocument object.
/// @param speciesId the id of the species the number of SpeciesGlyph objects associated with it is going to be returned.
/// @return the number of SpeciesGlyph objects associated with the entered species id,
/// or @c 0 if the object is @c NULL or has no associated SpeciesGlyph objects
LIBSBMLNETWORK_EXTERN const unsigned int getNumSpeciesGlyphs(SBMLDocument* document, const std::string& speciesId);

/// @brief Returns the number of SpeciesGlyphs of the Layout object with the given index in the ListOfLayouts of the SBML document
/// associated with the entered species id.
/// @param document a pointer to the SBMLDocument object.
/// @param layoutIndex the index number of the Layout to return.
/// @param speciesId the id of the species the number of SpeciesGlyph objects associated with it is going to be returned.
/// @return the number of SpeciesGlyph objects associated with the entered speices id,
/// or @c 0 if the object is @c NULL or has no associated SpeciesGlyph objects
LIBSBMLNETWORK_EXTERN const unsigned int getNumSpeciesGlyphs(SBMLDocument* document, unsigned int layoutIndex, const std::string& speciesId);

/// @brief Returns a vector of SpeciesGlyph objects of the first Layout object in the ListOfLayouts of the SBML document
/// associated with the entered species id.
/// @param document a pointer to the SBMLDocument object.
/// @param speciesId the id of the species the SpeciesGlyph objects of which are going to be returned.
/// @return a vector of SpeciesGlyph objects associated with the entered species id.
LIBSBMLNETWORK_EXTERN std::vector<SpeciesGlyph*> getSpeciesGlyphs(SBMLDocument* document, const std::string& speciesId);

/// @brief Returns a vector of SpeciesGlyph objects of the Layout object with the given index in the ListOfLayouts of the SBML document
/// associated with the entered species id.
/// @param document a pointer to the SBMLDocument object.
/// @param layoutIndex the index number of the Layout to return.
/// @param speciesId the id of the species the SpeciesGlyph objects of which are going to be returned.
/// @return a vector of SpeciesGlyph objects associated with the entered species id.
LIBSBMLNETWORK_EXTERN std::vector<SpeciesGlyph*> getSpeciesGlyphs(SBMLDocument* document, unsigned int layoutIndex, const std::string& speciesId);

/// @brief Returns the SpeciesGlyph object with the given index of the first Layout object in the ListOfLayouts of the SBML document
/// associated with the entered species id.
/// @param document a pointer to the SBMLDocument object.
/// @param speciesId the id of the species the SpeciesGlyph object associated with it is going to be returned.
/// @param speciesGlyphIndex the index number of the SpeciesGlyph object to return.
/// @return a pointer the nth SpeciesGlyph object associated with the entered species id.
LIBSBMLNETWORK_EXTERN SpeciesGlyph* getSpeciesGlyph(SBMLDocument* document, const std::string& speciesId, unsigned int speciesGlyphIndex = 0);

/// @brief Returns the SpeciesGlyph object with the given index of the Layout object with the given index in the ListOfLayouts of the SBML document
/// associated with the entered species id.
/// @param document a pointer to the SBMLDocument object.
/// @param layoutIndex the index number of the Layout to return.
/// @param speciesId the id of the species the SpeciesGlyph object associated with it is going to be returned.
/// @param speciesGlyphIndex the index number of the SpeciesGlyph object to return.
/// @return a pointer the nth SpeciesGlyph object associated with the entered species id.
LIBSBMLNETWORK_EXTERN SpeciesGlyph* getSpeciesGlyph(SBMLDocument* document, unsigned int layoutIndex, const std::string& speciesId, unsigned int speciesGlyphIndex = 0);

/// @brief Returns the SpeciesGlyph object with the given index in the the Layout object with the given index in the ListOfLayouts of the SBML document.
/// @param document a pointer to the SBMLDocument object.
/// @param layoutIndex the index number of the Layout to return.
/// @param speciesGlyphIndex the index number of the SpeciesGlyph object to return.
/// @return a pointer to the nth SpeciesGlyph object with the given index in the ListOfSpeciesGlyphs of the Layout object.
LIBSBMLNETWORK_EXTERN  SpeciesGlyph* getSpeciesGlyph(SBMLDocument* document, unsigned int layoutIndex = 0, unsigned int speciesGlyphIndex = 0);

/// @brief Predicate returning true if the abstract GraphicalObject with the given id in the first Layout object of the SBML document is of type SpeciesGlyph.
/// @param document a pointer to the SBMLDocument object.
/// @param id the id of the GraphicalObject.
/// @return @c true if this abstract GraphicalObject is of type SpeciesGlyph, false otherwise
LIBSBMLNETWORK_EXTERN bool isSpeciesGlyph(SBMLDocument* document, const std::string& id);

/// @brief Predicate returning true if the abstract GraphicalObject with the given id in the Layout object with the given index of the SBML document is of type SpeciesGlyph.
/// @param document a pointer to the SBMLDocument object.
/// @param layoutIndex the index number of the Layout to return.
/// @param id the id of the GraphicalObject.
/// @return @c true if this abstract GraphicalObject is of type SpeciesGlyph, false otherwise
LIBSBMLNETWORK_EXTERN bool isSpeciesGlyph(SBMLDocument* document, unsigned int layoutIndex, const std::string& id);

/// @brief Returns the ids of the ReactionGlyph objects of the Layout object with the given index in the ListOfLayouts of the SBML document.
/// @param document a pointer to the SBMLDocument object.
/// @return the ids of the ReactionGlyph objects of this Layout object
LIBSBMLNETWORK_EXTERN std::vector<std::string> getReactionGlyphsIds(SBMLDocument* document, unsigned int layoutIndex = 0);

/// @brief Returns the number of ReactionGlyph of the Layout object with the given index in the ListOfLayouts of the SBML document.
/// @param document a pointer to the SBMLDocument object.
/// @param layoutIndex the index number of the Layout to return.
/// @return the number of ReactionGlyphs of this Layout object, or @c 0 if the object is @c NULL
LIBSBMLNETWORK_EXTERN const unsigned int getNumReactionGlyphs(SBMLDocument* document, unsigned int layoutIndex = 0);

/// @brief Returns the number of ReactionGlyphs of the first Layout object in the ListOfLayouts of the SBML document
/// associated with the entered reaction id.
/// @param document a pointer to the SBMLDocument object.
/// @param reactionId the id of the reaction the number of ReactionGlyph objects associated with it is going to be returned.
/// @return the number of ReactionGlyph objects associated with the entered reaction id,
/// or @c 0 if the object is @c NULL or has no associated ReactionGlyph objects
LIBSBMLNETWORK_EXTERN const unsigned int getNumReactionGlyphs(SBMLDocument* document, const std::string& reactionId);

/// @brief Returns the number of ReactionGlyphs of the Layout object with the given index in the ListOfLayouts of the SBML document
/// associated with the entered reaction id.
/// @param document a pointer to the SBMLDocument object.
/// @param layoutIndex the index number of the Layout to return.
/// @param reactionId the id of the reaction the number of ReactionGlyph objects associated with it is going to be returned.
/// @return the number of ReactionGlyph objects associated with the entered speices id,
/// or @c 0 if the object is @c NULL or has no associated ReactionGlyph objects
LIBSBMLNETWORK_EXTERN const unsigned int getNumReactionGlyphs(SBMLDocument* document, unsigned int layoutIndex, const std::string& reactionId);

/// @brief Returns a vector of ReactionGlyph objects of the first Layout object in the ListOfLayouts of the SBML document
/// associated with the entered reaction id.
/// @param document a pointer to the SBMLDocument object.
/// @param reactionId the id of the reaction the ReactionGlyph objects of which are going to be returned.
/// @return a vector of ReactionGlyph objects associated with the entered reaction id.
LIBSBMLNETWORK_EXTERN std::vector<ReactionGlyph*> getReactionGlyphs(SBMLDocument* document, const std::string& reactionId);

/// @brief Returns a vector of ReactionGlyph objects of the Layout object with the given index in the ListOfLayouts of the SBML document
/// associated with the entered reaction id.
/// @param document a pointer to the SBMLDocument object.
/// @param layoutIndex the index number of the Layout to return.
/// @param reactionId the id of the reaction the ReactionGlyph objects of which are going to be returned.
/// @return a vector of ReactionGlyph objects associated with the entered reaction id.
LIBSBMLNETWORK_EXTERN std::vector<ReactionGlyph*> getReactionGlyphs(SBMLDocument* document, unsigned int layoutIndex, const std::string& reactionId);

/// @brief Returns the ReactionGlyph object with the given index of the first Layout object in the ListOfLayouts of the SBML document
/// associated with the entered reaction id.
/// @param document a pointer to the SBMLDocument object.
/// @param reactionId the id of the reaction the ReactionGlyph object associated with it is going to be returned.
/// @param reactionGlyphIndex the index number of the ReactionGlyph object to return.
/// @return a pointer the nth ReactionGlyph object associated with the entered reaction id.
LIBSBMLNETWORK_EXTERN ReactionGlyph* getReactionGlyph(SBMLDocument* document, const std::string& reactionId, unsigned int reactionGlyphIndex = 0);

/// @brief Returns the ReactionGlyph object with the given index of the Layout object with the given index in the ListOfLayouts of the SBML document
/// associated with the entered reaction id.
/// @param document a pointer to the SBMLDocument object.
/// @param layoutIndex the index number of the Layout to return.
/// @param reactionId the id of the reaction the ReactionGlyph object associated with it is going to be returned.
/// @param reactionGlyphIndex the index number of the ReactionGlyph object to return.
/// @return a pointer the nth ReactionGlyph object associated with the entered reaction id.
LIBSBMLNETWORK_EXTERN ReactionGlyph* getReactionGlyph(SBMLDocument* document, unsigned int layoutIndex, const std::string& reactionId, unsigned int reactionGlyphIndex = 0);

/// @brief Returns the ReactionGlyph object with the given index in the the Layout object with the given index in the ListOfLayouts of the SBML document.
/// @param document a pointer to the SBMLDocument object.
/// @param layoutIndex the index number of the Layout to return.
/// @param reactionGlyphIndex the index number of the ReactionGlyph object to return.
/// @return a pointer to the nth ReactionGlyph object with the given index in the ListOfReactionGlyphs of the Layout object.
LIBSBMLNETWORK_EXTERN  ReactionGlyph* getReactionGlyph(SBMLDocument* document, unsigned int layoutIndex = 0, unsigned int reactionGlyphIndex = 0);

/// @brief Predicate returning true if the abstract GraphicalObject with the given id in the first Layout object of the SBML document is of type ReactionGlyph.
/// @param document a pointer to the SBMLDocument object.
/// @param id the id of the GraphicalObject.
/// @return @c true if this abstract GraphicalObject is of type ReactionGlyph, false otherwise
LIBSBMLNETWORK_EXTERN bool isReactionGlyph(SBMLDocument* document, const std::string& id);

/// @brief Predicate returning true if the abstract GraphicalObject with the given id in the Layout object with the given index of the SBML document is of type ReactionGlyph.
/// @param document a pointer to the SBMLDocument object.
/// @param layoutIndex the index number of the Layout to return.
/// @param id the id of the GraphicalObject.
/// @return @c true if this abstract GraphicalObject is of type ReactionGlyph, false otherwise
LIBSBMLNETWORK_EXTERN bool isReactionGlyph(SBMLDocument* document, unsigned int layoutIndex, const std::string& id);

/// @brief Returns the number of SpeciesReferenceGlyph objects of the ReactionGlyph object with the given index associated with the entered reaction id
/// of the first Layout object in the ListOfLayouts of the SBML document.
/// @param document a pointer to the SBMLDocument object.
/// @param reactionId the id of the reaction the number of SpeciesReferenceGlyph objects of its ReactionGlyph object with the given index associated with it is going to be returned.
/// @param reactionGlyphIndex the index number of the ReactionGlyph object to return.
/// @return the number of SpeciesReferenceGlyph objects of the ReactionGlyph object with the given index associated with the entered reaction id,
/// or @c 0 if the object is @c NULL or has no associated SpeciesReferenceGlyph objects.
LIBSBMLNETWORK_EXTERN const unsigned int getNumSpeciesReferenceGlyphs(SBMLDocument* document, const std::string& reactionId, unsigned int reactionGlyphIndex = 0);

/// @brief Returns the number of SpeciesReferenceGlyph objects of the ReactionGlyph object with the given index associated with the entered reaction id
/// of the Layout object with the given index in the ListOfLayouts of the SBML document.
/// @param document a pointer to the SBMLDocument object.
/// @param layoutIndex the index number of the Layout to return.
/// @param reactionId the id of the reaction the number of SpeciesReferenceGlyph objects of its ReactionGlyph object with the given index associated with it is going to be returned.
/// @param reactionGlyphIndex the index number of the ReactionGlyph object to return.
/// @return the number of SpeciesReferenceGlyph objects of the ReactionGlyph object with the given index associated with the entered reaction id,
/// or @c 0 if the object is @c NULL or has no associated SpeciesReferenceGlyph objects.
LIBSBMLNETWORK_EXTERN const unsigned int getNumSpeciesReferenceGlyphs(SBMLDocument* document, unsigned int layoutIndex, const std::string& reactionId, unsigned int reactionGlyphIndex = 0);

/// @brief Returns the SpeciesReferenceGlyph objects of the ReactionGlyph object with the given index associated with the entered reaction id
/// of the first Layout object in the ListOfLayouts of the SBML document.
/// @param document a pointer to the SBMLDocument object.
/// @param reactionId the id of the reaction the SpeciesReferenceGlyph objects of its ReactionGlyph object with the given index associated with it is going to be returned.
/// @param reactionGlyphIndex the index number of the ReactionGlyph object to return.
/// @return the SpeciesReferenceGlyph objects of the ReactionGlyph object with the given index associated with the entered reaction id,
/// or an empty vector if the object is @c NULL or has no associated SpeciesReferenceGlyph objects.
LIBSBMLNETWORK_EXTERN std::vector<SpeciesReferenceGlyph*> getSpeciesReferenceGlyphs(SBMLDocument* document, const std::string& reactionId, unsigned int reactionGlyphIndex = 0);

/// @brief Returns the SpeciesReferenceGlyph objects of the ReactionGlyph object with the given index associated with the entered reaction id
/// of the the Layout object with the given index in the ListOfLayouts of the SBML document.
/// @param document a pointer to the SBMLDocument object.
/// @param layoutIndex the index number of the Layout to return.
/// @param reactionId the id of the reaction the SpeciesReferenceGlyph objects of its ReactionGlyph object with the given index associated with it is going to be returned.
/// @param reactionGlyphIndex the index number of the ReactionGlyph object to return.
/// @return the SpeciesReferenceGlyph objects of the ReactionGlyph object with the given index associated with the entered reaction id,
/// or an empty vector if the object is @c NULL or has no associated SpeciesReferenceGlyph objects.
LIBSBMLNETWORK_EXTERN std::vector<SpeciesReferenceGlyph*> getSpeciesReferenceGlyphs(SBMLDocument* document, unsigned int layoutIndex, const std::string& reactionId, unsigned int reactionGlyphIndex = 0);

/// @brief Returns the SpeciesReferenceGlyph object with the given index of the ReactionGlyph object with the given index associated with the entered reaction id
/// of the first Layout object in the ListOfLayouts of the SBML document.
/// @param document a pointer to the SBMLDocument object.
/// @param reactionId the id of the reaction the SpeciesReferenceGlyph object of its ReactionGlyph object with the given index associated with it is going to be returned.
/// @param reactionGlyphIndex the index number of the ReactionGlyph object to return.
/// @param speciesReferenceIndex the index of the SpeciesReferenceGlyph.
/// @return the SpeciesReferenceGlyph object with the given index of the ReactionGlyph object with the given index associated with the entered reaction id,
/// or an empty vector if the object is @c NULL or has no associated SpeciesReferenceGlyph objects.
LIBSBMLNETWORK_EXTERN SpeciesReferenceGlyph* getSpeciesReferenceGlyph(SBMLDocument* document, const std::string& reactionId, unsigned int reactionGlyphIndex = 0, unsigned int speciesReferenceIndex = 0);

/// @brief Returns the SpeciesReferenceGlyph object with the given index of the ReactionGlyph object with the given index associated with the entered reaction id
/// of the Layout object with the given index in the ListOfLayouts of the SBML document.
/// @param document a pointer to the SBMLDocument object.
/// @param layoutIndex the index number of the Layout to return.
/// @param reactionId the id of the reaction the SpeciesReferenceGlyph object of its ReactionGlyph object with the given index associated with it is going to be returned.
/// @param reactionGlyphIndex the index number of the ReactionGlyph object to return.
/// @param speciesReferenceIndex the index of the SpeciesReferenceGlyph.
/// @return the SpeciesReferenceGlyph object with the given index of the ReactionGlyph object with the given index associated with the entered reaction id,
/// or an empty vector if the object is @c NULL or has no associated SpeciesReferenceGlyph objects.
LIBSBMLNETWORK_EXTERN SpeciesReferenceGlyph* getSpeciesReferenceGlyph(SBMLDocument* document, unsigned int layoutIndex, const std::string& reactionId, unsigned int reactionGlyphIndex = 0, unsigned int speciesReferenceIndex = 0);

/// @brief Returns the id of the species reference associated with SpeciesReferenceGlyph object with the given index of the ReactionGlyph object with the given index associated with the entered reaction id
/// of the first Layout object in the ListOfLayouts of the SBML document.
/// @param document a pointer to the SBMLDocument object.
/// @param reactionId the id of the reaction the number of SpeciesReferenceGlyph objects of its ReactionGlyph object with the given index associated with it is going to be returned.
/// @param reactionGlyphIndex the index number of the ReactionGlyph object to return.
/// @param speciesReferenceGlyphIndex the index of the SpeciesReferenceGlyph to return.
/// @return the value of the "species reference" attribute of the SpeciesReferenceGlyph object with the given index, or @c "" if
/// the ReactionGlyph does not exits or the object is @c NULL
LIBSBMLNETWORK_EXTERN const std::string getSpeciesReferenceId(SBMLDocument* document, const std::string& reactionId, unsigned int reactionGlyphIndex = 0, unsigned int speciesReferenceIndex = 0);

/// @breif Returns the id of the species reference associated with SpeciesReferenceGlyph object with the given index of the ReactionGlyph object with the given index associated with the entered reaction id
/// of the the Layout object with the given index in the ListOfLayouts of the SBML document.
/// @param document a pointer to the SBMLDocument object.
/// @param layoutIndex the index number of the Layout to return.
/// @param reactionId the id of the reaction the number of SpeciesReferenceGlyph objects of its ReactionGlyph object with the given index associated with it is going to be returned.
/// @param reactionGlyphIndex the index of the ReactionGlyph.
/// @param speciesReferenceGlyphIndex the index of the SpeciesReferenceGlyph to return.
/// @return the value of the "species reference" attribute of the SpeciesReferenceGlyph object with the given index, or @c "" if
/// the ReactionGlyph object does not exits or the object is @c NULL
LIBSBMLNETWORK_EXTERN const std::string getSpeciesReferenceId(SBMLDocument* document, unsigned int layoutIndex, const std::string& reactionId, unsigned int reactionGlyphIndex = 0, unsigned int speciesReferenceIndex = 0);

/// @brief Returns the id of the species glyph associated with the SpeciesReferenceGlyph object with the given index of the ReactionGlyph object with the given index associated with the entered reaction id
/// of the the Layout object with the given index in the ListOfLayouts of the SBML document.
/// @param document a pointer to the SBMLDocument object.
/// @param layoutIndex the index number of the Layout to return.
/// @param reactionId the id of the reaction the number of SpeciesReferenceGlyph objects of its ReactionGlyph object with the given index associated with it is going to be returned.
/// @param reactionGlyphIndex the index of the ReactionGlyph.
/// @param speciesReferenceGlyphIndex the index of the SpeciesReferenceGlyph.
/// @return the id of the "species" attribute of the SpeciesReferenceGlyph object with the given index, or @c "" if
/// the SpeciesReferenceGlyph does not exits or the object is @c NULL
LIBSBMLNETWORK_EXTERN const std::string getSpeciesReferenceSpeciesId(SBMLDocument* document, unsigned int layoutIndex, const std::string& reactionId, unsigned int reactionGlyphIndex = 0, unsigned int speciesReferenceIndex = 0);

/// @brief Returns the id of the species glyph associated with the SpeciesReferenceGlyph object with the given index of the ReactionGlyph object with the given index associated with the entered reaction id
/// of the first Layout object in the ListOfLayouts of the SBML document.
/// @param document a pointer to the SBMLDocument object.
/// @param reactionId the id of the reaction the number of SpeciesReferenceGlyph objects of its ReactionGlyph object with the given index associated with it is going to be returned.
/// @param reactionGlyphIndex the index number of the ReactionGlyph object to return.
/// @param speciesReferenceGlyphIndex the index of the SpeciesReferenceGlyph.
/// @return the value of the "speciesGlyph" attribute of the SpeciesReferenceGlyph object with the given index, or @c "" if
/// the SpeciesReferenceGlyph object does not exits or the object is @c NULL
LIBSBMLNETWORK_EXTERN const std::string getSpeciesReferenceSpeciesGlyphId(SBMLDocument* document, const std::string& reactionId, unsigned int reactionGlyphIndex = 0, unsigned int speciesReferenceIndex = 0);

/// @brief Returns the id of the species glyph associated with the SpeciesReferenceGlyph object with the given index of the ReactionGlyph object with the given index associated with the entered reaction id
/// of the the Layout object with the given index in the ListOfLayouts of the SBML document.
/// @param document a pointer to the SBMLDocument object.
/// @param layoutIndex the index number of the Layout to return.
/// @param reactionId the id of the reaction the number of SpeciesReferenceGlyph objects of its ReactionGlyph object with the given index associated with it is going to be returned.
/// @param reactionGlyphIndex the index of the ReactionGlyph.
/// @param speciesReferenceGlyphIndex the index of the SpeciesReferenceGlyph.
/// @return the value of the "speciesGlyph" attribute of the SpeciesReferenceGlyph object with the given index, or @c "" if
/// the SpeciesReferenceGlyph does not exits or the object is @c NULL
LIBSBMLNETWORK_EXTERN const std::string getSpeciesReferenceSpeciesGlyphId(SBMLDocument* document, unsigned int layoutIndex, const std::string& reactionId, unsigned int reactionGlyphIndex = 0, unsigned int speciesReferenceIndex = 0);

/// @brief Predicates returning @c true if the "role" attribute of the SpeciesReferenceGlyph object with the given index of the ReactionGlyph object with the given index associated with the entered reaction id
/// of the first Layout object in the ListOfLayouts of the SBML document is set.
/// @param document a pointer to the SBMLDocument object.
/// @param reactionId the id of the reaction the number of SpeciesReferenceGlyph objects of its ReactionGlyph object with the given index associated with it is going to be returned.
/// @param reactionGlyphIndex the index number of the ReactionGlyph object to return.
/// @param speciesReferenceGlyphIndex the index of the SpeciesReferenceGlyph.
/// @return @c true if the "role" attribute of the SpeciesReferenceGlyph object with the given index is set, @c false if either the "role"
/// attribute is not set or the object is @c NULL.
LIBSBMLNETWORK_EXTERN bool isSetSpeciesReferenceRole(SBMLDocument* document, const std::string& reactionId, unsigned int reactionGlyphIndex = 0, unsigned int speciesReferenceIndex = 0);

/// @brief Predicates returning @c true if the "role" attribute of the SpeciesReferenceGlyph object with the given index of the ReactionGlyph object with the given index associated with the entered reaction id
/// of the Layout object with the given index in the ListOfLayouts of the SBML document is set.
/// @param document a pointer to the SBMLDocument object.
/// @param layoutIndex the index number of the Layout to return.
/// @param reactionId the id of the reaction the number of SpeciesReferenceGlyph objects of its ReactionGlyph object with the given index associated with it is going to be returned.
/// @param reactionGlyphIndex the index of the ReactionGlyph.
/// @param speciesReferenceGlyphIndex the index of the SpeciesReferenceGlyph.
/// @return @c true if the "role" attribute of the SpeciesReferenceGlyph object with the given index is set, @c false if either the "role"
/// attribute is not set or the object is @c NULL.
LIBSBMLNETWORK_EXTERN bool isSetSpeciesReferenceRole(SBMLDocument* document, unsigned int layoutIndex, const std::string& reactionId, unsigned int reactionGlyphIndex = 0, unsigned int speciesReferenceIndex = 0);

/// @brief Returns the string representation of the "role" attribute of the SpeciesReferenceGlyph object with the given index of the ReactionGlyph object with the given index associated with the entered reaction id
/// of the first Layout object in the ListOfLayouts of the SBML document.
/// @param document a pointer to the SBMLDocument object.
/// @param reactionId the id of the reaction the number of SpeciesReferenceGlyph objects of its ReactionGlyph object with the given index associated with it is going to be returned.
/// @param reactionGlyphIndex the index number of the ReactionGlyph object to return.
/// @param speciesReferenceGlyphIndex the index of the SpeciesReferenceGlyph.
/// @return the value of the "role" attribute of the SpeciesReferenceGlyph object with the given index, or @c "" if
/// the SpeciesReferenceGlyph does not exits or the object is @c NULL
LIBSBMLNETWORK_EXTERN const std::string getSpeciesReferenceRole(SBMLDocument* document, const std::string& reactionId, unsigned int reactionGlyphIndex = 0, unsigned int speciesReferenceIndex = 0);

/// @brief Returns the string representation of the "role" attribute of the SpeciesReferenceGlyph object with the given index of the ReactionGlyph object with the given index associated with the entered reaction id
/// of the the Layout object with the givne index in the ListOfLayouts of the SBML document.
/// @param document a pointer to the SBMLDocument object.
/// @param layoutIndex the index number of the Layout to return.
/// @param reactionId the id of the reaction the number of SpeciesReferenceGlyph objects of its ReactionGlyph object with the given index associated with it is going to be returned.
/// @param reactionGlyphIndex the index of the ReactionGlyph.
/// @param speciesReferenceGlyphIndex the index of the SpeciesReferenceGlyph.
/// @return the value of the "role" attribute of the SpeciesReferenceGlyph object with the given index, or @c "" if
/// the SpeciesReferenceGlyph does not exits or the object is @c NULL
LIBSBMLNETWORK_EXTERN const std::string getSpeciesReferenceRole(SBMLDocument* document, unsigned int layoutIndex, const std::string& reactionId, unsigned int reactionGlyphIndex = 0, unsigned int speciesReferenceIndex = 0);

/// @brief Sets the value of the "role" attribute of the SpeciesReferenceGlyph object of the first ReactionGlyph object id of
///  the first Layout object of the SBML document.
/// @param document a pointer to the SBMLDocument object.
/// @param reactionId the id of the reaction the the ReactionGlyph objects of which to be returned.
/// @param role a string value to be set as "role" attribute of the SpeciesReferenceGlyph object.
/// @return integer value indicating success/failure of the function.
LIBSBMLNETWORK_EXTERN int setSpeciesReferenceRole(SBMLDocument* document, const std::string& reactionId, const std::string& role);

/// @brief Sets the value of the "role" attribute of the SpeciesReferenceGlyph object of the first ReactionGlyph object id of
///  the Layout object with the given index of the SBML document.
/// @param document a pointer to the SBMLDocument object.
/// @param layoutIndex the index number of the Layout to return.
/// @param reactionId the id of the reaction the the ReactionGlyph objects of which to be returned.
/// @param role a string value to be set as "role" attribute of the SpeciesReferenceGlyph object.
/// @return integer value indicating success/failure of the function.
LIBSBMLNETWORK_EXTERN int setSpeciesReferenceRole(SBMLDocument* document, unsigned int layoutIndex, const std::string& reactionId, const std::string& role);

/// @brief Sets the value of the "role" attribute of the SpeciesReferenceGlyph object of the ReactionGlyph object with the given id of
///  the first Layout object of the SBML document.
/// @param document a pointer to the SBMLDocument object.
/// @param reactionId the id of the reaction the the ReactionGlyph objects of which to be returned.
/// @param reactionGlyphIndex the index of the ReactionGlyph.
/// @param role a string value to be set as "role" attribute of the SpeciesReferenceGlyph object.
/// @return integer value indicating success/failure of the function.
LIBSBMLNETWORK_EXTERN int setSpeciesReferenceRole(SBMLDocument* document, const std::string& reactionId, unsigned int reactionGlyphIndex, const std::string& role);

/// @brief Sets the value of the "role" attribute of the first SpeciesReferenceGlyph object of the ReactionGlyph object with the given id of
/// the Layout object with the given index of the SBML document.
/// @param layoutIndex the index number of the Layout to return.
/// @param reactionId the id of the reaction the the ReactionGlyph objects of which to be returned.
/// @param reactionGlyphIndex the index of the ReactionGlyph.
/// @param role a string value to be set as "role" attribute of the SpeciesReferenceGlyph object.
/// @return integer value indicating success/failure of the function.
LIBSBMLNETWORK_EXTERN int setSpeciesReferenceRole(SBMLDocument* document, unsigned int layoutIndex, const std::string& reactionId, unsigned int reactionGlyphIndex, const std::string& role);

/// @brief Sets the value of the "role" attribute of the SpeciesReferenceGlyph object with the given index of the ReactionGlyph object with the given id of
/// the first Layout object of the SBML document.
/// @param document a pointer to the SBMLDocument object.
/// @param reactionId the id of the reaction the the ReactionGlyph objects of which to be returned.
/// @param reactionGlyphIndex the index of the ReactionGlyph.
/// @param speciesReferenceGlyphIndex the index of the SpeciesReferenceGlyph.
/// @param role a string value to be set as "role" attribute of the SpeciesReferenceGlyph object.
/// @return integer value indicating success/failure of the function.
    LIBSBMLNETWORK_EXTERN int setSpeciesReferenceRole(SBMLDocument* document, const std::string& reactionId, unsigned int reactionGlyphIndex, unsigned int speciesReferenceGlyphIndex, const std::string& role);

/// @brief Sets the value of the "role" attribute of the SpeciesReferenceGlyph object with the given index of the ReactionGlyph object with the given id of
/// the Layout object with the given index of the SBML document.
/// @param document a pointer to the SBMLDocument object.
/// @param layoutIndex the index number of the Layout to return.
/// @param reactionId the id of the reaction the the ReactionGlyph objects of which to be returned.
/// @param reactionGlyphIndex the index of the ReactionGlyph.
/// @param speciesReferenceGlyphIndex the index of the SpeciesReferenceGlyph.
/// @param role a string value to be set as "role" attribute of the SpeciesReferenceGlyph object.
/// @return integer value indicating success/failure of the function.
LIBSBMLNETWORK_EXTERN int setSpeciesReferenceRole(SBMLDocument* document, unsigned int layoutIndex, const std::string& reactionId, unsigned int reactionGlyphIndex, unsigned int speciesReferenceGlyphIndex, const std::string& role);

/// @brief Predicate returning @c true if the SpeciesReferenceGlyph object with the given index of the ReactionGlyph object with the given index associated with the entered reaction id
/// of the first Layout object in the the ListOfLayouts of the SBML document has a Curve object and the curve consists of one or more segments.
/// @param document a pointer to the SBMLDocument object.
/// @param reactionId the id of the reaction the number of SpeciesReferenceGlyph objects of its ReactionGlyph object with the given index associated with it is going to be returned.
/// @param reactionGlyphIndex the index of the ReactionGlyph.
/// @param speciesReferenceGlyphIndex the index of the SpeciesReferenceGlyph.
/// @return @c true if the SpeciesReferenceGlyph object has a Curve object and the curve consists of one or more segments, false otherwise
LIBSBMLNETWORK_EXTERN bool isSetSpeciesReferenceCurve(SBMLDocument* document, const std::string& reactionId, unsigned int reactionGlyphIndex = 0, unsigned int speciesReferenceIndex = 0);

/// @brief Predicate returning @c true if the SpeciesReferenceGlyph object with the given index of the ReactionGlyph object with the given index associated with the entered reaction id
/// of the Layout object with the given index in the ListOfLayouts of the SBML document has a Curve object and the curve consists of one or more segments.
/// @param document a pointer to the SBMLDocument object.
/// @param layoutIndex the index number of the Layout to return.
/// @param reactionId the id of the reaction the number of SpeciesReferenceGlyph objects of its ReactionGlyph object with the given index associated with it is going to be returned.
/// @param reactionGlyphIndex the index of the ReactionGlyph.
/// @param speciesReferenceGlyphIndex the index of the SpeciesReferenceGlyph.
/// @return @c true if the SpeciesReferenceGlyph object has a Curve object and the curve consists of one or more segments, false otherwise
LIBSBMLNETWORK_EXTERN bool isSetSpeciesReferenceCurve(SBMLDocument* document, unsigned int layoutIndex, const std::string& reactionId, unsigned int reactionGlyphIndex = 0, unsigned int speciesReferenceIndex = 0);

/// @brief Returns the Curve object of the SpeciesReferenceGlyph object with the given index of the ReactionGlyph object with the given index associated with the entered reaction id
/// of the first Layout object in the ListOfLayouts of the SBML document.
/// @param document a pointer to the SBMLDocument object.
/// @param reactionId the id of the reaction the number of SpeciesReferenceGlyph objects of its ReactionGlyph object with the given index associated with it is going to be returned.
/// @param reactionGlyphIndex the index of the ReactionGlyph.
/// @param speciesReferenceGlyphIndex the index of the SpeciesReferenceGlyph.
/// @return a pointer to the Curve object of the SpeciesReferenceGlyph object with the given index, or @c NULL if
/// the SpeciesReferenceGlyph object does not exits or the object is @c NULL
LIBSBMLNETWORK_EXTERN Curve* getSpeciesReferenceCurve(SBMLDocument* document, const std::string& reactionId, unsigned int reactionGlyphIndex = 0, unsigned int speciesReferenceIndex = 0);

/// @brief Returns the Curve object of the SpeciesReferenceGlyph object with the given index of the ReactionGlyph object with the given index associated with the entered reaction id
/// of the Layout object with the given index in the ListOfLayouts of the SBML document.
/// @param document a pointer to the SBMLDocument object.
/// @param layoutIndex the index number of the Layout to return.
/// @param reactionId the id of the reaction the number of SpeciesReferenceGlyph objects of its ReactionGlyph object with the given index associated with it is going to be returned.
/// @param reactionGlyphIndex the index of the ReactionGlyph.
/// @param speciesReferenceGlyphIndex the index of the SpeciesReferenceGlyph.
/// @return a pointer to the Curve object of the SpeciesReferenceGlyph object with the given index, or @c NULL if
/// the SpeciesReferenceGlyph object does not exits or the object is @c NULL
LIBSBMLNETWORK_EXTERN Curve* getSpeciesReferenceCurve(SBMLDocument* document, unsigned int layoutIndex, const std::string& reactionId, unsigned int reactionGlyphIndex = 0, unsigned int speciesReferenceIndex = 0);

/// @brief Returns the number of curve segments of the Curve object of the SpeciesReferenceGlyph object with the given index of the ReactionGlyph object with the given index associated with the entered reaction id
/// of the first Layout object in the ListOfLayouts of the SBML document.
/// @param document a pointer to the SBMLDocument object.
/// @param reactionId the id of the reaction the number of SpeciesReferenceGlyph objects of its ReactionGlyph object with the given index associated with it is going to be returned.
/// @param reactionGlyphIndex the index of the ReactionGlyph.
/// @param speciesReferenceGlyphIndex the index of the SpeciesReferenceGlyph.
/// @return the number of curve segments of the Curve object of the SpeciesReferenceGlyph object with the given index, or @c 0 if
/// the SpeciesReferenceGlyph object does not exits or the object is @c NULL
LIBSBMLNETWORK_EXTERN const unsigned int getNumSpeciesReferenceCurveSegments(SBMLDocument* document, const std::string& reactionId, unsigned int reactionGlyphIndex = 0, unsigned int speciesReferenceIndex = 0);

/// @brief Returns the number of curve segments of the Curve object of the SpeciesReferenceGlyph object with the given index of the ReactionGlyph object with the given index associated with the entered reaction id
/// of the Layout object with the given index in the ListOfLayouts of the SBML document.
/// @param document a pointer to the SBMLDocument object.
/// @param layoutIndex the index number of the Layout to return.
/// @param reactionId the id of the reaction the number of SpeciesReferenceGlyph objects of its ReactionGlyph object with the given index associated with it is going to be returned.
/// @param reactionGlyphIndex the index of the ReactionGlyph.
/// @param speciesReferenceGlyphIndex the index of the SpeciesReferenceGlyph.
/// @return the number of curve segments of the Curve object of the SpeciesReferenceGlyph object with the given index, or @c 0 if
/// the SpeciesReferenceGlyph object does not exits or the object is @c NULL
LIBSBMLNETWORK_EXTERN const unsigned int getNumSpeciesReferenceCurveSegments(SBMLDocument* document, unsigned int layoutIndex, const std::string& reactionId, unsigned int reactionGlyphIndex = 0, unsigned int speciesReferenceIndex = 0);

/// @brief Returns a pointer to the curve segment with the given index of the Curve object of the SpeciesReferenceGlyph object with the given index of the ReactionGlyph object with the given index associated with the entered reaction id
/// @param document a pointer to the SBMLDocument object.
/// @param reactionId the id of the reaction the number of SpeciesReferenceGlyph objects of its ReactionGlyph object with the given index associated with it is going to be returned.
/// @param reactionGlyphIndex the index of the ReactionGlyph.
/// @param speciesReferenceGlyphIndex the index of the SpeciesReferenceGlyph.
/// @param curveSegmentIndex the index of the CurveSegment.
/// @return a pointer to the LineSegment object with the given index, or @c NULL if
/// the SpeciesReferenceGlyph object does not exits or the object is @c NULL
LIBSBMLNETWORK_EXTERN LineSegment* getSpeciesReferenceCurveSegment(SBMLDocument* document, const std::string& reactionId, unsigned int reactionGlyphIndex = 0, unsigned int speciesReferenceIndex = 0, unsigned int curveSegmentIndex = 0);

/// @brief Returns a pointer to the curve segment with the given index of the Curve object of the SpeciesReferenceGlyph object with the given index of the ReactionGlyph object with the given index associated with the entered reaction id
/// of the Layout object with the given index in the ListOfLayouts of the SBML document.
/// @param document a pointer to the SBMLDocument object.
/// @param layoutIndex the index number of the Layout to return.
/// @param reactionId the id of the reaction the number of SpeciesReferenceGlyph objects of its ReactionGlyph object with the given index associated with it is going to be returned.
/// @param reactionGlyphIndex the index of the ReactionGlyph.
/// @param speciesReferenceGlyphIndex the index of the SpeciesReferenceGlyph.
/// @param curveSegmentIndex the index of the CurveSegment.
/// @return a pointer to the LineSegment object with the given index, or @c NULL if
/// the SpeciesReferenceGlyph object does not exits or the object is @c NULL
LIBSBMLNETWORK_EXTERN LineSegment* getSpeciesReferenceCurveSegment(SBMLDocument* document, unsigned int layoutIndex, const std::string& reactionId, unsigned int reactionGlyphIndex = 0, unsigned int speciesReferenceIndex = 0, unsigned int curveSegmentIndex = 0);

/// @brief Creates a new LineSegment and adds it to the Curve object of the SpeciesReferenceGlyph object with the given index of the ReactionGlyph object with the given index associated with the entered reaction id
/// of the first Layout object in the ListOfLayouts of the SBML document.
/// @param document a pointer to the SBMLDocument object.
/// @param reactionId the id of the reaction the SpeciesReferenceGlyph object of which to be returned.
/// @param reactionGlyphIndex the index of the ReactionGlyph.
/// @param speciesReferenceGlyphIndex the index of the SpeciesReferenceGlyph.
/// @return a pointer to the newly created LineSegment object, or @c NULL if
/// the SpeciesReferenceGlyph object does not exits or the object is @c NULL
LIBSBMLNETWORK_EXTERN LineSegment* createSpeciesReferenceLineCurveSegment(SBMLDocument* document, const std::string& reactionId, unsigned int reactionGlyphIndex = 0, unsigned int speciesReferenceIndex = 0);

/// @brief Creates a new LineSegment and adds it to the Curve object of the SpeciesReferenceGlyph object with the given index of the ReactionGlyph object with the given index associated with the entered reaction id
/// of the Layout object with the given index in the ListOfLayouts of the SBML document.
/// @param document a pointer to the SBMLDocument object.
/// @param layoutIndex the index number of the Layout to return.
/// @param reactionId the id of the reaction the SpeciesReferenceGlyph object of which to be returned.
/// @param reactionGlyphIndex the index of the ReactionGlyph.
/// @param speciesReferenceGlyphIndex the index of the SpeciesReferenceGlyph.
/// @return a pointer to the newly created LineSegment object, or @c NULL if
/// the SpeciesReferenceGlyph object does not exits or the object is @c NULL
LIBSBMLNETWORK_EXTERN LineSegment* createSpeciesReferenceLineCurveSegment(SBMLDocument* document, unsigned int layoutIndex, const std::string& reactionId, unsigned int reactionGlyphIndex = 0, unsigned int speciesReferenceIndex = 0);

/// @brief Creates a new CubicBezier object and adds it to the Curve object of the SpeciesReferenceGlyph object with the given index of the ReactionGlyph object with the given index associated with the entered reaction id
/// of the first Layout object in the ListOfLayouts of the SBML document.
/// @param document a pointer to the SBMLDocument object.
/// @param reactionId the id of the reaction the SpeciesReferenceGlyph object of which to be returned.
/// @param reactionGlyphIndex the index of the ReactionGlyph.
/// @param speciesReferenceGlyphIndex the index of the SpeciesReferenceGlyph.
/// @return a pointer to the newly created CubicBezier object, or @c NULL if
/// the SpeciesReferenceGlyph object does not exits or the object is @c NULL
LIBSBMLNETWORK_EXTERN CubicBezier* createSpeciesReferenceCubicBezierCurveSegment(SBMLDocument* document, const std::string& reactionId, unsigned int reactionGlyphIndex = 0, unsigned int speciesReferenceIndex = 0);

/// @brief Creates a new CubicBezier object and adds it to the Curve object of the SpeciesReferenceGlyph object with the given index of the ReactionGlyph object with the given index associated with the entered reaction id
/// of the Layout object with the given index in the ListOfLayouts of the SBML document.
/// @param document a pointer to the SBMLDocument object.
/// @param layoutIndex the index number of the Layout to return.
/// @param reactionId the id of the reaction the SpeciesReferenceGlyph object of which to be returned.
/// @param reactionGlyphIndex the index of the ReactionGlyph.
/// @param speciesReferenceGlyphIndex the index of the SpeciesReferenceGlyph.
/// @return a pointer to the newly created CubicBezier object, or @c NULL if
/// the SpeciesReferenceGlyph object does not exits or the object is @c NULL
LIBSBMLNETWORK_EXTERN CubicBezier* createSpeciesReferenceCubicBezierCurveSegment(SBMLDocument* document, unsigned int layoutIndex, const std::string& reactionId, unsigned int reactionGlyphIndex = 0, unsigned int speciesReferenceIndex = 0);

/// @brief Removes the Curve object of the SpeciesReferenceGlyph object with the given index of the ReactionGlyph object with the given index associated with the entered reaction id
/// of the first Layout object in the ListOfLayouts of the SBML document.
/// @param document a pointer to the SBMLDocument object.
/// @param reactionId the id of the reaction the SpeciesReferenceGlyph object of which to be returned.
/// @param reactionGlyphIndex the index of the ReactionGlyph.
/// @param speciesReferenceGlyphIndex the index of the SpeciesReferenceGlyph.
/// @param curveSegmentIndex the index of the CurveSegment.
/// @return integer value indicating success/failure of the function.
LIBSBMLNETWORK_EXTERN int removeSpeciesReferenceCurveSegment(SBMLDocument* document, const std::string& reactionId, unsigned int reactionGlyphIndex = 0, unsigned int speciesReferenceIndex = 0, unsigned int curveSegmentIndex = 0);

/// @brief Removes the Curve object of the SpeciesReferenceGlyph object with the given index of the ReactionGlyph object with the given index associated with the entered reaction id
/// of the Layout object with the given index in the ListOfLayouts of the SBML document.
/// @param document a pointer to the SBMLDocument object.
/// @param layoutIndex the index number of the Layout to return.
/// @param reactionId the id of the reaction the SpeciesReferenceGlyph object of which to be returned.
/// @param reactionGlyphIndex the index of the ReactionGlyph.
/// @param speciesReferenceGlyphIndex the index of the SpeciesReferenceGlyph.
/// @param curveSegmentIndex the index of the CurveSegment.
/// @return integer value indicating success/failure of the function.
LIBSBMLNETWORK_EXTERN int removeSpeciesReferenceCurveSegment(SBMLDocument* document, unsigned int layoutIndex, const std::string& reactionId, unsigned int reactionGlyphIndex = 0, unsigned int speciesReferenceIndex = 0, unsigned int curveSegmentIndex = 0);

/// @breif Predicate returning true if the curve segment with the given index of the Curve of the SpeciesReferenceGlyph object with the given index of the ReactionGlyph object with the given index associated with the entered reaction id
/// of the first Layout object in the ListOfLayouts is of type CubicBezier.
/// @param document a pointer to the SBMLDocument object.
/// @param reactionId the id of the reaction the SpeciesReferenceGlyph object of which to be returned.
/// @param reactionGlyphIndex the index of the ReactionGlyph.
/// @param speciesReferenceGlyphIndex the index of the SpeciesReferenceGlyph.
/// @param curveSegmentIndex the index of the CurveSegment.
/// @return @c true if the curve segment with the given index is of type CubicBezier, @c false otherwise
LIBSBMLNETWORK_EXTERN bool isSpeciesReferenceCurveSegmentCubicBezier(SBMLDocument* document, const std::string& reactionId, unsigned int reactionGlyphIndex = 0, unsigned int speciesReferenceIndex = 0, unsigned int curveSegmentIndex = 0);

/// @breif Predicate returning true if the curve segment with the given index of the Curve of the SpeciesReferenceGlyph object with the given index of the ReactionGlyph object with the given index associated with the entered reaction id
/// of the Layout object with the given index in the ListOfLayouts is of type CubicBezier.
/// @param document a pointer to the SBMLDocument object.
/// @param layoutIndex the index number of the Layout to return.
/// @param reactionId the id of the reaction the SpeciesReferenceGlyph object of which to be returned.
/// @param reactionGlyphIndex the index of the ReactionGlyph.
/// @param speciesReferenceGlyphIndex the index of the SpeciesReferenceGlyph.
/// @param curveSegmentIndex the index of the CurveSegment.
/// @return @c true if the curve segment with the given index is of type CubicBezier, @c false otherwise
LIBSBMLNETWORK_EXTERN bool isSpeciesReferenceCurveSegmentCubicBezier(SBMLDocument* document, unsigned int layoutIndex, const std::string& reactionId, unsigned int reactionGlyphIndex = 0, unsigned int speciesReferenceIndex = 0, unsigned int curveSegmentIndex = 0);

/// @brief Returns the value of the "x" attribute of the start point of the CubicBezier object with the given index of the Curve of the SpeciesReferenceGlyph object with the given index of the ReactionGlyph object with the given index associated with the entered reaction id
/// of the first Layout object in the ListOfLayouts of the SBML document.
/// @param document a pointer to the SBMLDocument object.
/// @param reactionId the id of the reaction the SpeciesReferenceGlyph object of which to be returned.
/// @param reactionGlyphIndex the index of the ReactionGlyph.
/// @param speciesReferenceGlyphIndex the index of the SpeciesReferenceGlyph.
/// @param curveSegmentIndex the index of the CurveSegment.
/// @return the value of the "x" attribute of the start point of the CubicBezier object with the given index, or @c 0 if
/// the SpeciesReferenceGlyph object does not exits or the object is @c NULL
LIBSBMLNETWORK_EXTERN double getSpeciesReferenceCurveSegmentStartPointX(SBMLDocument* document, const std::string& reactionId, unsigned int reactionGlyphIndex = 0, unsigned int speciesReferenceIndex = 0, unsigned int curveSegmentIndex = 0);

/// @brief Returns the value of the "x" attribute of the start point of the CubicBezier object with the given index of the Curve of the SpeciesReferenceGlyph object with the given index of the ReactionGlyph object with the given index associated with the entered reaction id
/// of the Layout object with the given index in the ListOfLayouts of the SBML document.
/// @param document a pointer to the SBMLDocument object.
/// @param layoutIndex the index number of the Layout to return.
/// @param reactionId the id of the reaction the SpeciesReferenceGlyph object of which to be returned.
/// @param reactionGlyphIndex the index of the ReactionGlyph.
/// @param speciesReferenceGlyphIndex the index of the SpeciesReferenceGlyph.
/// @param curveSegmentIndex the index of the CurveSegment.
/// @return the value of the "x" attribute of the start point of the CubicBezier object with the given index, or @c 0 if
/// the SpeciesReferenceGlyph object does not exits or the object is @c NULL
LIBSBMLNETWORK_EXTERN double getSpeciesReferenceCurveSegmentStartPointX(SBMLDocument* document, unsigned int layoutIndex, const std::string& reactionId, unsigned int reactionGlyphIndex = 0, unsigned int speciesReferenceIndex = 0, unsigned int curveSegmentIndex = 0);

/// @brief Sets the value of the "x" attribute of the start point of the CubicBezier object with the given index of the Curve of the SpeciesReferenceGlyph object with the given index of the first ReactionGlyph object of the first Layout object in the first ListOfLayouts of the SBML document.
/// @param document a pointer to the SBMLDocument object.
/// @param reactionId the id of the reaction the SpeciesReferenceGlyph object of which to be returned.
/// @param speciesReferenceGlyphIndex the index of the SpeciesReferenceGlyph.
/// @param curveSegmentIndex the index of the CurveSegment.
/// @param x the value to be set as "x" attribute of the start point of the CubicBezier object.
/// @return integer value indicating success/failure of the function.
LIBSBMLNETWORK_EXTERN int setSpeciesReferenceCurveSegmentStartPointX(SBMLDocument* document, const std::string& reactionId, unsigned int speciesReferenceIndex, unsigned int curveSegmentIndex, const double& x);

/// @brief Sets the value of the "x" attribute of the start point of the CubicBezier object with the given index of the Curve of the SpeciesReferenceGlyph object with the given index of the first ReactionGlyph object of the Layout object with the given index in the ListOfLayouts of the SBML document.
/// @param document a pointer to the SBMLDocument object.
/// @param layoutIndex the index number of the Layout to return.
/// @param reactionId the id of the reaction the SpeciesReferenceGlyph object of which to be returned.
/// @param speciesReferenceGlyphIndex the index of the SpeciesReferenceGlyph.
/// @param curveSegmentIndex the index of the CurveSegment.
/// @param x the value to be set as "x" attribute of the start point of the CubicBezier object.
/// @return integer value indicating success/failure of the function.
LIBSBMLNETWORK_EXTERN int setSpeciesReferenceCurveSegmentStartPointX(SBMLDocument* document, unsigned int layoutIndex, const std::string& reactionId, unsigned int speciesReferenceIndex, unsigned int curveSegmentIndex, const double& x);

/// @brief Sets the value of the "x" attribute of the start point of the CubicBezier object with the given index of the Curve of the SpeciesReferenceGlyph object with the given index of the ReactionGlyph object with the given index associated with the entered reaction id
/// of the first Layout object in the ListOfLayouts of the SBML document.
/// @param document a pointer to the SBMLDocument object.
/// @param reactionId the id of the reaction the SpeciesReferenceGlyph object of which to be returned.
/// @param reactionGlyphIndex the index of the ReactionGlyph.
/// @param speciesReferenceGlyphIndex the index of the SpeciesReferenceGlyph.
/// @param curveSegmentIndex the index of the CurveSegment.
/// @param x the value to be set as "x" attribute of the start point of the CubicBezier object.
/// @return integer value indicating success/failure of the function.
LIBSBMLNETWORK_EXTERN int setSpeciesReferenceCurveSegmentStartPointX(SBMLDocument* document, const std::string& reactionId, unsigned int reactionGlyphIndex, unsigned int speciesReferenceIndex, unsigned int curveSegmentIndex, const double& x);

/// @brief Sets the value of the "x" attribute of the start point of the CubicBezier object with the given index of the Curve of the SpeciesReferenceGlyph object with the given index of the ReactionGlyph object with the given index associated with the entered reaction id
/// of the Layout object with the given index in the ListOfLayouts of the SBML document.
/// @param document a pointer to the SBMLDocument object.
/// @param layoutIndex the index number of the Layout to return.
/// @param reactionId the id of the reaction the SpeciesReferenceGlyph object of which to be returned.
/// @param reactionGlyphIndex the index of the ReactionGlyph.
/// @param speciesReferenceGlyphIndex the index of the SpeciesReferenceGlyph.
/// @param curveSegmentIndex the index of the CurveSegment.
/// @param x the value to be set as "x" attribute of the start point of the CubicBezier object.
/// @return integer value indicating success/failure of the function.
LIBSBMLNETWORK_EXTERN int setSpeciesReferenceCurveSegmentStartPointX(SBMLDocument* document, unsigned int layoutIndex, const std::string& reactionId, unsigned int reactionGlyphIndex, unsigned int speciesReferenceIndex, unsigned int curveSegmentIndex, const double& x);

/// @brief Returns the value of the "y" attribute of the start point of the CubicBezier object with the given index of the Curve of the SpeciesReferenceGlyph object with the given index of the ReactionGlyph object with the given index associated with the entered reaction id
/// of the first Layout object in the ListOfLayouts of the SBML document.
/// @param document a pointer to the SBMLDocument object.
/// @param reactionId the id of the reaction the SpeciesReferenceGlyph object of which to be returned.
/// @param reactionGlyphIndex the index of the ReactionGlyph.
/// @param speciesReferenceGlyphIndex the index of the SpeciesReferenceGlyph.
/// @param curveSegmentIndex the index of the CurveSegment.
/// @return the value of the "y" attribute of the start point of the CubicBezier object with the given index, or @c 0 if
/// the SpeciesReferenceGlyph object does not exits or the object is @c NULL
LIBSBMLNETWORK_EXTERN double getSpeciesReferenceCurveSegmentStartPointY(SBMLDocument* document, const std::string& reactionId, unsigned int reactionGlyphIndex = 0, unsigned int speciesReferenceIndex = 0, unsigned int curveSegmentIndex = 0);

/// @brief Returns the value of the "y" attribute of the start point of the CubicBezier object with the given index of the Curve of the SpeciesReferenceGlyph object with the given index of the ReactionGlyph object with the given index associated with the entered reaction id
/// of the Layout object with the given index in the ListOfLayouts of the SBML document.
/// @param document a pointer to the SBMLDocument object.
/// @param layoutIndex the index number of the Layout to return.
/// @param reactionId the id of the reaction the SpeciesReferenceGlyph object of which to be returned.
/// @param reactionGlyphIndex the index of the ReactionGlyph.
/// @param speciesReferenceGlyphIndex the index of the SpeciesReferenceGlyph.
/// @param curveSegmentIndex the index of the CurveSegment.
/// @return the value of the "y" attribute of the start point of the CubicBezier object with the given index, or @c 0 if
/// the SpeciesReferenceGlyph object does not exits or the object is @c NULL
LIBSBMLNETWORK_EXTERN double getSpeciesReferenceCurveSegmentStartPointY(SBMLDocument* document, unsigned int layoutIndex, const std::string& reactionId, unsigned int reactionGlyphIndex = 0, unsigned int speciesReferenceIndex = 0, unsigned int curveSegmentIndex = 0);

/// @brief Sets the value of the "y" attribute of the start point of the CubicBezier object with the given index of the Curve of the SpeciesReferenceGlyph object with the given index of the first ReactionGlyph object of the first Layout object in the first ListOfLayouts of the SBML document.
/// @param document a pointer to the SBMLDocument object.
/// @param reactionId the id of the reaction the SpeciesReferenceGlyph object of which to be returned.
/// @param speciesReferenceGlyphIndex the index of the SpeciesReferenceGlyph.
/// @param curveSegmentIndex the index of the CurveSegment.
/// @param y the value to be set as "y" attribute of the start point of the CubicBezier object.
/// @return integer value indicating success/failure of the function.
LIBSBMLNETWORK_EXTERN int setSpeciesReferenceCurveSegmentStartPointY(SBMLDocument* document, const std::string& reactionId, unsigned int speciesReferenceIndex, unsigned int curveSegmentIndex, const double& y);

/// @brief Sets the value of the "y" attribute of the start point of the CubicBezier object with the given index of the Curve of the SpeciesReferenceGlyph object with the given index of the first ReactionGlyph object of the Layout object with the given index in the ListOfLayouts of the SBML document.
/// @param document a pointer to the SBMLDocument object.
/// @param layoutIndex the index number of the Layout to return.
/// @param reactionId the id of the reaction the SpeciesReferenceGlyph object of which to be returned.
/// @param speciesReferenceGlyphIndex the index of the SpeciesReferenceGlyph.
/// @param curveSegmentIndex the index of the CurveSegment.
/// @param y the value to be set as "y" attribute of the start point of the CubicBezier object.
/// @return integer value indicating success/failure of the function.
LIBSBMLNETWORK_EXTERN int setSpeciesReferenceCurveSegmentStartPointY(SBMLDocument* document, unsigned int layoutIndex, const std::string& reactionId, unsigned int speciesReferenceIndex, unsigned int curveSegmentIndex, const double& y);

/// @brief Sets the value of the "y" attribute of the start point of the CubicBezier object with the given index of the Curve of the SpeciesReferenceGlyph object with the given index of the ReactionGlyph object with the given index associated with the entered reaction id
/// of the first Layout object in the ListOfLayouts of the SBML document.
/// @param document a pointer to the SBMLDocument object.
/// @param reactionId the id of the reaction the SpeciesReferenceGlyph object of which to be returned.
/// @param reactionGlyphIndex the index of the ReactionGlyph.
/// @param speciesReferenceGlyphIndex the index of the SpeciesReferenceGlyph.
/// @param curveSegmentIndex the index of the CurveSegment.
/// @param y the value to be set as "y" attribute of the start point of the CubicBezier object.
/// @return integer value indicating success/failure of the function.
LIBSBMLNETWORK_EXTERN int setSpeciesReferenceCurveSegmentStartPointY(SBMLDocument* document, const std::string& reactionId, unsigned int reactionGlyphIndex, unsigned int speciesReferenceIndex, unsigned int curveSegmentIndex, const double& y);

/// @brief Sets the value of the "y" attribute of the start point of the CubicBezier object with the given index of the Curve of the SpeciesReferenceGlyph object with the given index of the ReactionGlyph object with the given index associated with the entered reaction id
/// of the Layout object with the given index in the ListOfLayouts of the SBML document.
/// @param document a pointer to the SBMLDocument object.
/// @param layoutIndex the index number of the Layout to return.
/// @param reactionId the id of the reaction the SpeciesReferenceGlyph object of which to be returned.
/// @param reactionGlyphIndex the index of the ReactionGlyph.
/// @param speciesReferenceGlyphIndex the index of the SpeciesReferenceGlyph.
/// @param curveSegmentIndex the index of the CurveSegment.
/// @param y the value to be set as "y" attribute of the start point of the CubicBezier object.
/// @return integer value indicating success/failure of the function.
LIBSBMLNETWORK_EXTERN int setSpeciesReferenceCurveSegmentStartPointY(SBMLDocument* document, unsigned int layoutIndex, const std::string& reactionId, unsigned int reactionGlyphIndex, unsigned int speciesReferenceIndex, unsigned int curveSegmentIndex, const double& y);

/// @breif Returns the value of the "x" attribute of the end point of the CubicBezier object with the given index of the Curve of the SpeciesReferenceGlyph object with the given index of the ReactionGlyph object with the given index associated with the entered reaction id
/// of the first Layout object in the ListOfLayouts of the SBML document.
/// @param document a pointer to the SBMLDocument object.
/// @param reactionId the id of the reaction the SpeciesReferenceGlyph object of which to be returned.
/// @param reactionGlyphIndex the index of the ReactionGlyph.
/// @param speciesReferenceGlyphIndex the index of the SpeciesReferenceGlyph.
/// @param curveSegmentIndex the index of the CurveSegment.
/// @return the value of the "x" attribute of the end point of the CubicBezier object with the given index, or @c 0 if
/// the SpeciesReferenceGlyph object does not exits or the object is @c NULL
LIBSBMLNETWORK_EXTERN double getSpeciesReferenceCurveSegmentEndPointX(SBMLDocument* document, const std::string& reactionId, unsigned int reactionGlyphIndex = 0, unsigned int speciesReferenceIndex = 0, unsigned int curveSegmentIndex = 0);

/// @breif Returns the value of the "x" attribute of the end point of the CubicBezier object with the given index of the Curve of the SpeciesReferenceGlyph object with the given index of the ReactionGlyph object with the given index associated with the entered reaction id
/// of the Layout object with the given index in the ListOfLayouts of the SBML document.
/// @param document a pointer to the SBMLDocument object.
/// @param layoutIndex the index number of the Layout to return.
/// @param reactionId the id of the reaction the SpeciesReferenceGlyph object of which to be returned.
/// @param reactionGlyphIndex the index of the ReactionGlyph.
/// @param speciesReferenceGlyphIndex the index of the SpeciesReferenceGlyph.
/// @param curveSegmentIndex the index of the CurveSegment.
/// @return the value of the "x" attribute of the end point of the CubicBezier object with the given index, or @c 0 if
/// the SpeciesReferenceGlyph object does not exits or the object is @c NULL
LIBSBMLNETWORK_EXTERN double getSpeciesReferenceCurveSegmentEndPointX(SBMLDocument* document, unsigned int layoutIndex, const std::string& reactionId, unsigned int reactionGlyphIndex = 0, unsigned int speciesReferenceIndex = 0, unsigned int curveSegmentIndex = 0);

/// @brief Sets the value of the "x" attribute of the end point of the CubicBezier object with the given index of the Curve of the SpeciesReferenceGlyph object with the given index of the first ReactionGlyph object of the first Layout object in the first ListOfLayouts of the SBML document.
/// @param document a pointer to the SBMLDocument object.
/// @param reactionId the id of the reaction the SpeciesReferenceGlyph object of which to be returned.
/// @param speciesReferenceGlyphIndex the index of the SpeciesReferenceGlyph.
/// @param curveSegmentIndex the index of the CurveSegment.
/// @param x the value to be set as "x" attribute of the end point of the CubicBezier object.
/// @return integer value indicating success/failure of the function.
LIBSBMLNETWORK_EXTERN int setSpeciesReferenceCurveSegmentEndPointX(SBMLDocument* document, const std::string& reactionId, unsigned int speciesReferenceIndex, unsigned int curveSegmentIndex, const double& x);

/// @brief Sets the value of the "x" attribute of the end point of the CubicBezier object with the given index of the Curve of the SpeciesReferenceGlyph object with the given index of the first ReactionGlyph object of the Layout object with the given index in the ListOfLayouts of the SBML document.
/// @param document a pointer to the SBMLDocument object.
/// @param layoutIndex the index number of the Layout to return.
/// @param reactionId the id of the reaction the SpeciesReferenceGlyph object of which to be returned.
/// @param speciesReferenceGlyphIndex the index of the SpeciesReferenceGlyph.
/// @param curveSegmentIndex the index of the CurveSegment.
/// @param x the value to be set as "x" attribute of the end point of the CubicBezier object.
/// @return integer value indicating success/failure of the function.
LIBSBMLNETWORK_EXTERN int setSpeciesReferenceCurveSegmentEndPointX(SBMLDocument* document, unsigned int layoutIndex, const std::string& reactionId, unsigned int speciesReferenceIndex, unsigned int curveSegmentIndex, const double& x);

/// @brief Sets the value of the "x" attribute of the end point of the CubicBezier object with the given index of the Curve of the SpeciesReferenceGlyph object with the given index of the ReactionGlyph object with the given index associated with the entered reaction id
/// of the first Layout object in the ListOfLayouts of the SBML document.
/// @param document a pointer to the SBMLDocument object.
/// @param reactionId the id of the reaction the SpeciesReferenceGlyph object of which to be returned.
/// @param reactionGlyphIndex the index of the ReactionGlyph.
/// @param speciesReferenceGlyphIndex the index of the SpeciesReferenceGlyph.
/// @param curveSegmentIndex the index of the CurveSegment.
/// @param x the value to be set as "x" attribute of the end point of the CubicBezier object.
/// @return integer value indicating success/failure of the function.
LIBSBMLNETWORK_EXTERN int setSpeciesReferenceCurveSegmentEndPointX(SBMLDocument* document, const std::string& reactionId, unsigned int reactionGlyphIndex, unsigned int speciesReferenceIndex, unsigned int curveSegmentIndex, const double& x);

/// @brief Sets the value of the "x" attribute of the end point of the CubicBezier object with the given index of the Curve of the SpeciesReferenceGlyph object with the given index of the ReactionGlyph object with the given index associated with the entered reaction id
/// of the Layout object with the given index in the ListOfLayouts of the SBML document.
/// @param document a pointer to the SBMLDocument object.
/// @param layoutIndex the index number of the Layout to return.
/// @param reactionId the id of the reaction the SpeciesReferenceGlyph object of which to be returned.
/// @param reactionGlyphIndex the index of the ReactionGlyph.
/// @param speciesReferenceGlyphIndex the index of the SpeciesReferenceGlyph.
/// @param curveSegmentIndex the index of the CurveSegment.
/// @param x the value to be set as "x" attribute of the end point of the CubicBezier object.
/// @return integer value indicating success/failure of the function.
LIBSBMLNETWORK_EXTERN int setSpeciesReferenceCurveSegmentEndPointX(SBMLDocument* document, unsigned int layoutIndex, const std::string& reactionId, unsigned int reactionGlyphIndex, unsigned int speciesReferenceIndex, unsigned int curveSegmentIndex, const double& x);

/// @breif Returns the value of the "y" attribute of the end point of the CubicBezier object with the given index of the Curve of the SpeciesReferenceGlyph object with the given index of the ReactionGlyph object with the given index associated with the entered reaction id
/// of the first Layout object in the ListOfLayouts of the SBML document.
/// @param document a pointer to the SBMLDocument object.
/// @param reactionId the id of the reaction the SpeciesReferenceGlyph object of which to be returned.
/// @param reactionGlyphIndex the index of the ReactionGlyph.
/// @param speciesReferenceGlyphIndex the index of the SpeciesReferenceGlyph.
/// @param curveSegmentIndex the index of the CurveSegment.
/// @return the value of the "y" attribute of the end point of the CubicBezier object with the given index, or @c 0 if
/// the SpeciesReferenceGlyph object does not exits or the object is @c NULL
LIBSBMLNETWORK_EXTERN double getSpeciesReferenceCurveSegmentEndPointY(SBMLDocument* document, const std::string& reactionId, unsigned int reactionGlyphIndex = 0, unsigned int speciesReferenceIndex = 0, unsigned int curveSegmentIndex = 0);

/// @breif Returns the value of the "y" attribute of the end point of the CubicBezier object with the given index of the Curve of the SpeciesReferenceGlyph object with the given index of the ReactionGlyph object with the given index associated with the entered reaction id
/// of the Layout object with the given index in the ListOfLayouts of the SBML document.
/// @param document a pointer to the SBMLDocument object.
/// @param layoutIndex the index number of the Layout to return.
/// @param reactionId the id of the reaction the SpeciesReferenceGlyph object of which to be returned.
/// @param reactionGlyphIndex the index of the ReactionGlyph.
/// @param speciesReferenceGlyphIndex the index of the SpeciesReferenceGlyph.
/// @param curveSegmentIndex the index of the CurveSegment.
/// @return the value of the "y" attribute of the end point of the CubicBezier object with the given index, or @c 0 if
/// the SpeciesReferenceGlyph object does not exits or the object is @c NULL
LIBSBMLNETWORK_EXTERN double getSpeciesReferenceCurveSegmentEndPointY(SBMLDocument* document, unsigned int layoutIndex, const std::string& reactionId, unsigned int reactionGlyphIndex = 0, unsigned int speciesReferenceIndex = 0, unsigned int curveSegmentIndex = 0);

/// @brief Sets the value of the "y" attribute of the end point of the CubicBezier object with the given index of the Curve of the SpeciesReferenceGlyph object with the given index of the first ReactionGlyph object of the first Layout object in the first ListOfLayouts of the SBML document.
/// @param document a pointer to the SBMLDocument object.
/// @param reactionId the id of the reaction the SpeciesReferenceGlyph object of which to be returned.
/// @param speciesReferenceGlyphIndex the index of the SpeciesReferenceGlyph.
/// @param curveSegmentIndex the index of the CurveSegment.
/// @param y the value to be set as "y" attribute of the end point of the CubicBezier object.
/// @return integer value indicating success/failure of the function.
LIBSBMLNETWORK_EXTERN int setSpeciesReferenceCurveSegmentEndPointY(SBMLDocument* document, const std::string& reactionId, unsigned int speciesReferenceIndex, unsigned int curveSegmentIndex, const double& y);

/// @brief Sets the value of the "y" attribute of the end point of the CubicBezier object with the given index of the Curve of the SpeciesReferenceGlyph object with the given index of the first ReactionGlyph object of the Layout object with the given index in the ListOfLayouts of the SBML document.
/// @param document a pointer to the SBMLDocument object.
/// @param layoutIndex the index number of the Layout to return.
/// @param reactionId the id of the reaction the SpeciesReferenceGlyph object of which to be returned.
/// @param speciesReferenceGlyphIndex the index of the SpeciesReferenceGlyph.
/// @param curveSegmentIndex the index of the CurveSegment.
/// @param y the value to be set as "y" attribute of the end point of the CubicBezier object.
/// @return integer value indicating success/failure of the function.
LIBSBMLNETWORK_EXTERN int setSpeciesReferenceCurveSegmentEndPointY(SBMLDocument* document, unsigned int layoutIndex, const std::string& reactionId, unsigned int speciesReferenceIndex, unsigned int curveSegmentIndex, const double& y);

/// @brief Sets the value of the "y" attribute of the end point of the CubicBezier object with the given index of the Curve of the SpeciesReferenceGlyph object with the given index of the ReactionGlyph object with the given index associated with the entered reaction id
/// of the first Layout object in the ListOfLayouts of the SBML document.
/// @param document a pointer to the SBMLDocument object.
/// @param reactionId the id of the reaction the SpeciesReferenceGlyph object of which to be returned.
/// @param reactionGlyphIndex the index of the ReactionGlyph.
/// @param speciesReferenceGlyphIndex the index of the SpeciesReferenceGlyph.
/// @param curveSegmentIndex the index of the CurveSegment.
/// @param y the value to be set as "y" attribute of the end point of the CubicBezier object.
/// @return integer value indicating success/failure of the function.
LIBSBMLNETWORK_EXTERN int setSpeciesReferenceCurveSegmentEndPointY(SBMLDocument* document, const std::string& reactionId, unsigned int reactionGlyphIndex, unsigned int speciesReferenceIndex, unsigned int curveSegmentIndex, const double& y);

/// @brief Sets the value of the "y" attribute of the end point of the CubicBezier object with the given index of the Curve of the SpeciesReferenceGlyph object with the given index of the ReactionGlyph object with the given index associated with the entered reaction id
/// of the Layout object with the given index in the ListOfLayouts of the SBML document.
/// @param document a pointer to the SBMLDocument object.
/// @param layoutIndex the index number of the Layout to return.
/// @param reactionId the id of the reaction the SpeciesReferenceGlyph object of which to be returned.
/// @param reactionGlyphIndex the index of the ReactionGlyph.
/// @param speciesReferenceGlyphIndex the index of the SpeciesReferenceGlyph.
/// @param curveSegmentIndex the index of the CurveSegment.
/// @param y the value to be set as "y" attribute of the end point of the CubicBezier object.
/// @return integer value indicating success/failure of the function.
LIBSBMLNETWORK_EXTERN int setSpeciesReferenceCurveSegmentEndPointY(SBMLDocument* document, unsigned int layoutIndex, const std::string& reactionId, unsigned int reactionGlyphIndex, unsigned int speciesReferenceIndex, unsigned int curveSegmentIndex, const double& y);

/// @brief Returns the value of the "x" attribute of the base point 1 of the CubicBezier object with the given index of the Curve of the SpeciesReferenceGlyph object with the given index of the ReactionGlyph object with the given index associated with the entered reaction id
/// of the first Layout object in the ListOfLayouts of the SBML document.
/// @param document a pointer to the SBMLDocument object.
/// @param reactionId the id of the reaction the SpeciesReferenceGlyph object of which to be returned.
/// @param reactionGlyphIndex the index of the ReactionGlyph.
/// @param speciesReferenceGlyphIndex the index of the SpeciesReferenceGlyph.
/// @param curveSegmentIndex the index of the CurveSegment.
/// @return the value of the "x" attribute of the base point 1 of the CubicBezier object with the given index, or @c 0 if
/// the SpeciesReferenceGlyph object does not exits or the object is @c NULL
LIBSBMLNETWORK_EXTERN double getSpeciesReferenceCurveSegmentBasePoint1X(SBMLDocument* document, const std::string& reactionId, unsigned int reactionGlyphIndex = 0, unsigned int speciesReferenceIndex = 0, unsigned int curveSegmentIndex = 0);

/// @brief Returns the value of the "x" attribute of the base point 1 of the CubicBezier object with the given index of the Curve of the SpeciesReferenceGlyph object with the given index of the ReactionGlyph object with the given index associated with the entered reaction id
/// of the Layout object with the given index in the ListOfLayouts of the SBML document.
/// @param document a pointer to the SBMLDocument object.
/// @param layoutIndex the index number of the Layout to return.
/// @param reactionId the id of the reaction the SpeciesReferenceGlyph object of which to be returned.
/// @param reactionGlyphIndex the index of the ReactionGlyph.
/// @param speciesReferenceGlyphIndex the index of the SpeciesReferenceGlyph.
/// @param curveSegmentIndex the index of the CurveSegment.
/// @return the value of the "x" attribute of the base point 1 of the CubicBezier object with the given index, or @c 0 if
/// the SpeciesReferenceGlyph object does not exits or the object is @c NULL
LIBSBMLNETWORK_EXTERN double getSpeciesReferenceCurveSegmentBasePoint1X(SBMLDocument* document, unsigned int layoutIndex, const std::string& reactionId, unsigned int reactionGlyphIndex = 0, unsigned int speciesReferenceIndex = 0, unsigned int curveSegmentIndex = 0);

/// @brief Sets the value of the "x" attribute of the base point 1 of the CubicBezier object with the given index of the Curve of the SpeciesReferenceGlyph object with the given index of the first ReactionGlyph object of the first Layout object in the first ListOfLayouts of the SBML document.
/// @param document a pointer to the SBMLDocument object.
/// @param reactionId the id of the reaction the SpeciesReferenceGlyph object of which to be returned.
/// @param speciesReferenceGlyphIndex the index of the SpeciesReferenceGlyph.
/// @param curveSegmentIndex the index of the CurveSegment.
/// @param x the value to be set as "x" attribute of the base point 1 of the CubicBezier object.
/// @return integer value indicating success/failure of the function.
LIBSBMLNETWORK_EXTERN int setSpeciesReferenceCurveSegmentBasePoint1X(SBMLDocument* document, const std::string& reactionId, unsigned int speciesReferenceIndex, unsigned int curveSegmentIndex, const double& x);

/// @brief Sets the value of the "x" attribute of the base point 1 of the CubicBezier object with the given index of the Curve of the SpeciesReferenceGlyph object with the given index of the first ReactionGlyph object of the Layout object with the given index in the ListOfLayouts of the SBML document.
/// @param document a pointer to the SBMLDocument object.
/// @param layoutIndex the index number of the Layout to return.
/// @param reactionId the id of the reaction the SpeciesReferenceGlyph object of which to be returned.
/// @param speciesReferenceGlyphIndex the index of the SpeciesReferenceGlyph.
/// @param curveSegmentIndex the index of the CurveSegment.
/// @param x the value to be set as "x" attribute of the base point 1 of the CubicBezier object.
/// @return integer value indicating success/failure of the function.
LIBSBMLNETWORK_EXTERN int setSpeciesReferenceCurveSegmentBasePoint1X(SBMLDocument* document, unsigned int layoutIndex, const std::string& reactionId, unsigned int speciesReferenceIndex, unsigned int curveSegmentIndex, const double& x);

/// @brief Sets the value of the "x" attribute of the base point 1 of the CubicBezier object with the given index of the Curve of the SpeciesReferenceGlyph object with the given index of the ReactionGlyph object with the given index associated with the entered reaction id
/// of the first Layout object in the ListOfLayouts of the SBML document.
/// @param document a pointer to the SBMLDocument object.
/// @param reactionId the id of the reaction the SpeciesReferenceGlyph object of which to be returned.
/// @param reactionGlyphIndex the index of the ReactionGlyph.
/// @param speciesReferenceGlyphIndex the index of the SpeciesReferenceGlyph.
/// @param curveSegmentIndex the index of the CurveSegment.
/// @param x the value to be set as "x" attribute of the base point 1 of the CubicBezier object.
/// @return integer value indicating success/failure of the function.
LIBSBMLNETWORK_EXTERN int setSpeciesReferenceCurveSegmentBasePoint1X(SBMLDocument* document, const std::string& reactionId, unsigned int reactionGlyphIndex, unsigned int speciesReferenceIndex, unsigned int curveSegmentIndex, const double& x);

/// @brief Sets the value of the "x" attribute of the base point 1 of the CubicBezier object with the given index of the Curve of the SpeciesReferenceGlyph object with the given index of the ReactionGlyph object with the given index associated with the entered reaction id
/// of the Layout object with the given index in the ListOfLayouts of the SBML document.
/// @param document a pointer to the SBMLDocument object.
/// @param layoutIndex the index number of the Layout to return.
/// @param reactionId the id of the reaction the SpeciesReferenceGlyph object of which to be returned.
/// @param reactionGlyphIndex the index of the ReactionGlyph.
/// @param speciesReferenceGlyphIndex the index of the SpeciesReferenceGlyph.
/// @param curveSegmentIndex the index of the CurveSegment.
/// @param x the value to be set as "x" attribute of the base point 1 of the CubicBezier object.
/// @return integer value indicating success/failure of the function.
LIBSBMLNETWORK_EXTERN int setSpeciesReferenceCurveSegmentBasePoint1X(SBMLDocument* document, unsigned int layoutIndex, const std::string& reactionId, unsigned int reactionGlyphIndex, unsigned int speciesReferenceIndex, unsigned int curveSegmentIndex, const double& x);

/// @breif Returns the value of the "y" attribute of the base point 1 of the CubicBezier object with the given index of the Curve of the SpeciesReferenceGlyph object with the given index of the ReactionGlyph object with the given index associated with the entered reaction id
/// of the first Layout object in the ListOfLayouts of the SBML document.
/// @param document a pointer to the SBMLDocument object.
/// @param reactionId the id of the reaction the SpeciesReferenceGlyph object of which to be returned.
/// @param reactionGlyphIndex the index of the ReactionGlyph.
/// @param speciesReferenceGlyphIndex the index of the SpeciesReferenceGlyph.
/// @param curveSegmentIndex the index of the CurveSegment.
/// @return the value of the "y" attribute of the base point 1 of the CubicBezier object with the given index, or @c 0 if
/// the SpeciesReferenceGlyph object does not exits or the object is @c NULL
LIBSBMLNETWORK_EXTERN double getSpeciesReferenceCurveSegmentBasePoint1Y(SBMLDocument* document, const std::string& reactionId, unsigned int reactionGlyphIndex = 0, unsigned int speciesReferenceIndex = 0, unsigned int curveSegmentIndex = 0);

/// @breif Returns the value of the "y" attribute of the base point 1 of the CubicBezier object with the given index of the Curve of the SpeciesReferenceGlyph object with the given index of the ReactionGlyph object with the given index associated with the entered reaction id
/// of the Layout object with the given index in the ListOfLayouts of the SBML document.
/// @param document a pointer to the SBMLDocument object.
/// @param layoutIndex the index number of the Layout to return.
/// @param reactionId the id of the reaction the SpeciesReferenceGlyph object of which to be returned.
/// @param reactionGlyphIndex the index of the ReactionGlyph.
/// @param speciesReferenceGlyphIndex the index of the SpeciesReferenceGlyph.
/// @param curveSegmentIndex the index of the CurveSegment.
/// @return the value of the "y" attribute of the base point 1 of the CubicBezier object with the given index, or @c 0 if
/// the SpeciesReferenceGlyph object does not exits or the object is @c NULL
LIBSBMLNETWORK_EXTERN double getSpeciesReferenceCurveSegmentBasePoint1Y(SBMLDocument* document, unsigned int layoutIndex, const std::string& reactionId, unsigned int reactionGlyphIndex = 0, unsigned int speciesReferenceIndex = 0, unsigned int curveSegmentIndex = 0);

/// @brief Sets the value of the "y" attribute of the base point 1 of the CubicBezier object with the given index of the Curve of the SpeciesReferenceGlyph object with the given index of the first ReactionGlyph object of the first Layout object in the first ListOfLayouts of the SBML document.
/// @param document a pointer to the SBMLDocument object.
/// @param reactionId the id of the reaction the SpeciesReferenceGlyph object of which to be returned.
/// @param speciesReferenceGlyphIndex the index of the SpeciesReferenceGlyph.
/// @param curveSegmentIndex the index of the CurveSegment.
/// @param y the value to be set as "y" attribute of the base point 1 of the CubicBezier object.
/// @return integer value indicating success/failure of the function.
LIBSBMLNETWORK_EXTERN int setSpeciesReferenceCurveSegmentBasePoint1Y(SBMLDocument* document, const std::string& reactionId, unsigned int speciesReferenceIndex, unsigned int curveSegmentIndex, const double& y);

/// @brief Sets the value of the "y" attribute of the base point 1 of the CubicBezier object with the given index of the Curve of the SpeciesReferenceGlyph object with the given index of the first ReactionGlyph object of the Layout object with the given index in the ListOfLayouts of the SBML document.
/// @param document a pointer to the SBMLDocument object.
/// @param layoutIndex the index number of the Layout to return.
/// @param reactionId the id of the reaction the SpeciesReferenceGlyph object of which to be returned.
/// @param speciesReferenceGlyphIndex the index of the SpeciesReferenceGlyph.
/// @param curveSegmentIndex the index of the CurveSegment.
/// @param y the value to be set as "y" attribute of the base point 1 of the CubicBezier object.
/// @return integer value indicating success/failure of the function.
LIBSBMLNETWORK_EXTERN int setSpeciesReferenceCurveSegmentBasePoint1Y(SBMLDocument* document, unsigned int layoutIndex, const std::string& reactionId, unsigned int speciesReferenceIndex, unsigned int curveSegmentIndex, const double& y);

/// @brief Sets the value of the "y" attribute of the base point 1 of the CubicBezier object with the given index of the Curve of the SpeciesReferenceGlyph object with the given index of the ReactionGlyph object with the given index associated with the entered reaction id
/// of the first Layout object in the ListOfLayouts of the SBML document.
/// @param document a pointer to the SBMLDocument object.
/// @param reactionId the id of the reaction the SpeciesReferenceGlyph object of which to be returned.
/// @param reactionGlyphIndex the index of the ReactionGlyph.
/// @param speciesReferenceGlyphIndex the index of the SpeciesReferenceGlyph.
/// @param curveSegmentIndex the index of the CurveSegment.
/// @param y the value to be set as "y" attribute of the base point 1 of the CubicBezier object.
/// @return integer value indicating success/failure of the function.
LIBSBMLNETWORK_EXTERN int setSpeciesReferenceCurveSegmentBasePoint1Y(SBMLDocument* document, const std::string& reactionId, unsigned int reactionGlyphIndex, unsigned int speciesReferenceIndex, unsigned int curveSegmentIndex, const double& y);

/// @brief Sets the value of the "y" attribute of the base point 1 of the CubicBezier object with the given index of the Curve of the SpeciesReferenceGlyph object with the given index of the ReactionGlyph object with the given index associated with the entered reaction id
/// of the Layout object with the given index in the ListOfLayouts of the SBML document.
/// @param document a pointer to the SBMLDocument object.
/// @param layoutIndex the index number of the Layout to return.
/// @param reactionId the id of the reaction the SpeciesReferenceGlyph object of which to be returned.
/// @param reactionGlyphIndex the index of the ReactionGlyph.
/// @param speciesReferenceGlyphIndex the index of the SpeciesReferenceGlyph.
/// @param curveSegmentIndex the index of the CurveSegment.
/// @param y the value to be set as "y" attribute of the base point 1 of the CubicBezier object.
/// @return integer value indicating success/failure of the function.
LIBSBMLNETWORK_EXTERN int setSpeciesReferenceCurveSegmentBasePoint1Y(SBMLDocument* document, unsigned int layoutIndex, const std::string& reactionId, unsigned int reactionGlyphIndex, unsigned int speciesReferenceIndex, unsigned int curveSegmentIndex, const double& y);

/// @breif Returns the value of the "x" attribute of the base point 2 of the CubicBezier object with the given index of the Curve of the SpeciesReferenceGlyph object with the given index of the ReactionGlyph object with the given index associated with the entered reaction id
/// of the first Layout object in the ListOfLayouts of the SBML document.
/// @param document a pointer to the SBMLDocument object.
/// @param reactionId the id of the reaction the SpeciesReferenceGlyph object of which to be returned.
/// @param reactionGlyphIndex the index of the ReactionGlyph.
/// @param speciesReferenceGlyphIndex the index of the SpeciesReferenceGlyph.
/// @param curveSegmentIndex the index of the CurveSegment.
/// @return the value of the "x" attribute of the base point 2 of the CubicBezier object with the given index, or @c 0 if
/// the SpeciesReferenceGlyph object does not exits or the object is @c NULL
LIBSBMLNETWORK_EXTERN double getSpeciesReferenceCurveSegmentBasePoint2X(SBMLDocument* document, const std::string& reactionId, unsigned int reactionGlyphIndex = 0, unsigned int speciesReferenceIndex = 0, unsigned int curveSegmentIndex = 0);

/// @breif Returns the value of the "x" attribute of the base point 2 of the CubicBezier object with the given index of the Curve of the SpeciesReferenceGlyph object with the given index of the ReactionGlyph object with the given index associated with the entered reaction id
/// of the Layout object with the given index in the ListOfLayouts of the SBML document.
/// @param document a pointer to the SBMLDocument object.
/// @param layoutIndex the index number of the Layout to return.
/// @param reactionId the id of the reaction the SpeciesReferenceGlyph object of which to be returned.
/// @param reactionGlyphIndex the index of the ReactionGlyph.
/// @param speciesReferenceGlyphIndex the index of the SpeciesReferenceGlyph.
/// @param curveSegmentIndex the index of the CurveSegment.
/// @return the value of the "x" attribute of the base point 2 of the CubicBezier object with the given index, or @c 0 if
/// the SpeciesReferenceGlyph object does not exits or the object is @c NULL
LIBSBMLNETWORK_EXTERN double getSpeciesReferenceCurveSegmentBasePoint2X(SBMLDocument* document, unsigned int layoutIndex, const std::string& reactionId, unsigned int reactionGlyphIndex = 0, unsigned int speciesReferenceIndex = 0, unsigned int curveSegmentIndex = 0);

/// @brief Sets the value of the "x" attribute of the base point 2 of the CubicBezier object with the given index of the Curve of the SpeciesReferenceGlyph object with the given index of the first ReactionGlyph object of the first Layout object in the first ListOfLayouts of the SBML document.
/// @param document a pointer to the SBMLDocument object.
/// @param reactionId the id of the reaction the SpeciesReferenceGlyph object of which to be returned.
/// @param speciesReferenceGlyphIndex the index of the SpeciesReferenceGlyph.
/// @param curveSegmentIndex the index of the CurveSegment.
/// @param x the value to be set as "x" attribute of the base point 2 of the CubicBezier object.
/// @return integer value indicating success/failure of the function.
LIBSBMLNETWORK_EXTERN int setSpeciesReferenceCurveSegmentBasePoint2X(SBMLDocument* document, const std::string& reactionId, unsigned int speciesReferenceIndex, unsigned int curveSegmentIndex, const double& x);

/// @brief Sets the value of the "x" attribute of the base point 2 of the CubicBezier object with the given index of the Curve of the SpeciesReferenceGlyph object with the given index of the first ReactionGlyph object of the Layout object with the given index in the ListOfLayouts of the SBML document.
/// @param document a pointer to the SBMLDocument object.
/// @param layoutIndex the index number of the Layout to return.
/// @param reactionId the id of the reaction the SpeciesReferenceGlyph object of which to be returned.
/// @param speciesReferenceGlyphIndex the index of the SpeciesReferenceGlyph.
/// @param curveSegmentIndex the index of the CurveSegment.
/// @param x the value to be set as "x" attribute of the base point 2 of the CubicBezier object.
/// @return integer value indicating success/failure of the function.
LIBSBMLNETWORK_EXTERN int setSpeciesReferenceCurveSegmentBasePoint2X(SBMLDocument* document, unsigned int layoutIndex, const std::string& reactionId, unsigned int speciesReferenceIndex, unsigned int curveSegmentIndex, const double& x);

/// @brief Sets the value of the "x" attribute of the base point 2 of the CubicBezier object with the given index of the Curve of the SpeciesReferenceGlyph object with the given index of the ReactionGlyph object with the given index associated with the entered reaction id
/// of the first Layout object in the ListOfLayouts of the SBML document.
/// @param document a pointer to the SBMLDocument object.
/// @param reactionId the id of the reaction the SpeciesReferenceGlyph object of which to be returned.
/// @param reactionGlyphIndex the index of the ReactionGlyph.
/// @param speciesReferenceGlyphIndex the index of the SpeciesReferenceGlyph.
/// @param curveSegmentIndex the index of the CurveSegment.
/// @param x the value to be set as "x" attribute of the base point 2 of the CubicBezier object.
/// @return integer value indicating success/failure of the function.
LIBSBMLNETWORK_EXTERN int setSpeciesReferenceCurveSegmentBasePoint2X(SBMLDocument* document, const std::string& reactionId, unsigned int reactionGlyphIndex, unsigned int speciesReferenceIndex, unsigned int curveSegmentIndex, const double& x);

/// @brief Sets the value of the "x" attribute of the base point 2 of the CubicBezier object with the given index of the Curve of the SpeciesReferenceGlyph object with the given index of the ReactionGlyph object with the given index associated with the entered reaction id
/// of the Layout object with the given index in the ListOfLayouts of the SBML document.
/// @param document a pointer to the SBMLDocument object.
/// @param layoutIndex the index number of the Layout to return.
/// @param reactionId the id of the reaction the SpeciesReferenceGlyph object of which to be returned.
/// @param reactionGlyphIndex the index of the ReactionGlyph.
/// @param speciesReferenceGlyphIndex the index of the SpeciesReferenceGlyph.
/// @param curveSegmentIndex the index of the CurveSegment.
/// @param x the value to be set as "x" attribute of the base point 2 of the CubicBezier object.
/// @return integer value indicating success/failure of the function.
LIBSBMLNETWORK_EXTERN int setSpeciesReferenceCurveSegmentBasePoint2X(SBMLDocument* document, unsigned int layoutIndex, const std::string& reactionId, unsigned int reactionGlyphIndex, unsigned int speciesReferenceIndex, unsigned int curveSegmentIndex, const double& x);

/// @breif Returns the value of the "y" attribute of the base point 2 of the CubicBezier object with the given index of the Curve of the SpeciesReferenceGlyph object with the given index of the ReactionGlyph object with the given index associated with the entered reaction id
/// of the first Layout object in the ListOfLayouts of the SBML document.
/// @param document a pointer to the SBMLDocument object.
/// @param reactionId the id of the reaction the SpeciesReferenceGlyph object of which to be returned.
/// @param reactionGlyphIndex the index of the ReactionGlyph.
/// @param speciesReferenceGlyphIndex the index of the SpeciesReferenceGlyph.
/// @param curveSegmentIndex the index of the CurveSegment.
/// @return the value of the "y" attribute of the base point 2 of the CubicBezier object with the given index, or @c 0 if
/// the SpeciesReferenceGlyph object does not exits or the object is @c NULL
LIBSBMLNETWORK_EXTERN double getSpeciesReferenceCurveSegmentBasePoint2Y(SBMLDocument* document, const std::string& reactionId, unsigned int reactionGlyphIndex = 0, unsigned int speciesReferenceIndex = 0, unsigned int curveSegmentIndex = 0);

/// @breif Returns the value of the "y" attribute of the base point 2 of the CubicBezier object with the given index of the Curve of the SpeciesReferenceGlyph object with the given index of the ReactionGlyph object with the given index associated with the entered reaction id
/// of the Layout object with the given index in the ListOfLayouts of the SBML document.
/// @param document a pointer to the SBMLDocument object.
/// @param layoutIndex the index number of the Layout to return.
/// @param reactionId the id of the reaction the SpeciesReferenceGlyph object of which to be returned.
/// @param reactionGlyphIndex the index of the ReactionGlyph.
/// @param speciesReferenceGlyphIndex the index of the SpeciesReferenceGlyph.
/// @param curveSegmentIndex the index of the CurveSegment.
/// @return the value of the "y" attribute of the base point 2 of the CubicBezier object with the given index, or @c 0 if
/// the SpeciesReferenceGlyph object does not exits or the object is @c NULL
LIBSBMLNETWORK_EXTERN double getSpeciesReferenceCurveSegmentBasePoint2Y(SBMLDocument* document, unsigned int layoutIndex, const std::string& reactionId, unsigned int reactionGlyphIndex = 0, unsigned int speciesReferenceIndex = 0, unsigned int curveSegmentIndex = 0);

/// @brief Sets the value of the "y" attribute of the base point 2 of the CubicBezier object with the given index of the Curve of the SpeciesReferenceGlyph object with the given index of the first ReactionGlyph object of the first Layout object in the first ListOfLayouts of the SBML document.
/// @param document a pointer to the SBMLDocument object.
/// @param reactionId the id of the reaction the SpeciesReferenceGlyph object of which to be returned.
/// @param speciesReferenceGlyphIndex the index of the SpeciesReferenceGlyph.
/// @param curveSegmentIndex the index of the CurveSegment.
/// @param y the value to be set as "y" attribute of the base point 2 of the CubicBezier object.
/// @return integer value indicating success/failure of the function.
LIBSBMLNETWORK_EXTERN int setSpeciesReferenceCurveSegmentBasePoint2Y(SBMLDocument* document, const std::string& reactionId, unsigned int speciesReferenceIndex, unsigned int curveSegmentIndex, const double& y);

/// @brief Sets the value of the "y" attribute of the base point 2 of the CubicBezier object with the given index of the Curve of the SpeciesReferenceGlyph object with the given index of the first ReactionGlyph object of the Layout object with the given index in the ListOfLayouts of the SBML document.
/// @param document a pointer to the SBMLDocument object.
/// @param layoutIndex the index number of the Layout to return.
/// @param reactionId the id of the reaction the SpeciesReferenceGlyph object of which to be returned.
/// @param speciesReferenceGlyphIndex the index of the SpeciesReferenceGlyph.
/// @param curveSegmentIndex the index of the CurveSegment.
/// @param y the value to be set as "y" attribute of the base point 2 of the CubicBezier object.
/// @return integer value indicating success/failure of the function.
LIBSBMLNETWORK_EXTERN int setSpeciesReferenceCurveSegmentBasePoint2Y(SBMLDocument* document, unsigned int layoutIndex, const std::string& reactionId, unsigned int speciesReferenceIndex, unsigned int curveSegmentIndex, const double& y);

/// @brief Sets the value of the "y" attribute of the base point 2 of the CubicBezier object with the given index of the Curve of the SpeciesReferenceGlyph object with the given index of the ReactionGlyph object with the given index associated with the entered reaction id
/// of the first Layout object in the ListOfLayouts of the SBML document.
/// @param document a pointer to the SBMLDocument object.
/// @param reactionId the id of the reaction the SpeciesReferenceGlyph object of which to be returned.
/// @param reactionGlyphIndex the index of the ReactionGlyph.
/// @param speciesReferenceGlyphIndex the index of the SpeciesReferenceGlyph.
/// @param curveSegmentIndex the index of the CurveSegment.
/// @param y the value to be set as "y" attribute of the base point 2 of the CubicBezier object.
/// @return integer value indicating success/failure of the function.
LIBSBMLNETWORK_EXTERN int setSpeciesReferenceCurveSegmentBasePoint2Y(SBMLDocument* document, const std::string& reactionId, unsigned int reactionGlyphIndex, unsigned int speciesReferenceIndex, unsigned int curveSegmentIndex, const double& y);

/// @brief Sets the value of the "y" attribute of the base point 2 of the CubicBezier object with the given index of the Curve of the SpeciesReferenceGlyph object with the given index of the ReactionGlyph object with the given index associated with the entered reaction id
/// of the Layout object with the given index in the ListOfLayouts of the SBML document.
/// @param document a pointer to the SBMLDocument object.
/// @param layoutIndex the index number of the Layout to return.
/// @param reactionId the id of the reaction the SpeciesReferenceGlyph object of which to be returned.
/// @param reactionGlyphIndex the index of the ReactionGlyph.
/// @param speciesReferenceGlyphIndex the index of the SpeciesReferenceGlyph.
/// @param curveSegmentIndex the index of the CurveSegment.
/// @param y the value to be set as "y" attribute of the base point 2 of the CubicBezier object.
/// @return integer value indicating success/failure of the function.
LIBSBMLNETWORK_EXTERN int setSpeciesReferenceCurveSegmentBasePoint2Y(SBMLDocument* document, unsigned int layoutIndex, const std::string& reactionId, unsigned int reactionGlyphIndex, unsigned int speciesReferenceIndex, unsigned int curveSegmentIndex, const double& y);

/// @brief Returns the number of TextGlyph objects of the Layout object with the given index in the SBML document.
/// @param document a pointer to the SBMLDocument object.
/// @param layoutIndex the index number of the Layout to return.
/// @return the number of TextGlyph objects of the Layout object, or @c 0 if the object is @c NULL
LIBSBMLNETWORK_EXTERN const unsigned int getNumTextGlyphs(SBMLDocument* document, unsigned int layoutIndex = 0);

/// @brief Returns the number of TextGlyph objects associated with entered id in the first Layout object of the SBML document.
/// @param document a pointer to the SBMLDocument object.
/// @param id the id of the model entity the TextGlyph objects associated with it to be returned.
/// @param graphicalObjectIndex the index of the GraphicalObject.
/// @return the number of the TextGlyph objects associated with entered id of the Layout object, or @c 0 if the object is @c NULL
LIBSBMLNETWORK_EXTERN const unsigned int getNumTextGlyphs(SBMLDocument* document, const std::string& id, unsigned int graphicalObjectIndex = 0);

/// @brief Returns the number of TextGlyph objects associated with entered id of the Layout object with the given index of the SBML document.
/// @param document a pointer to the SBMLDocument object.
/// @param layoutIndex the index number of the Layout to return.
/// @param id the id of the model entity the TextGlyph objects associated with it to be returned.
/// @param graphicalObjectIndex the index of the GraphicalObject.
/// @return the number of the TextGlyph objects associated with entered id of the Layout object, or @c 0 if the object is @c NULL
LIBSBMLNETWORK_EXTERN const unsigned int getNumTextGlyphs(SBMLDocument* document, unsigned int layoutIndex, const std::string& id, unsigned int graphicalObjectIndex = 0);

/// @brief Returns the TextGlyph objects associated with the given id in the first Layout object of the SBML document.
/// @param document a pointer to the SBMLDocument object.
/// @param id the id of the model entity the TextGlyph objects associated with it to be returned.
/// @return the TextGlyph object with the given id, or an empty vector if TextGlyph objects does not exist or the object is @c NULL
LIBSBMLNETWORK_EXTERN std::vector<TextGlyph*> getTextGlyphs(SBMLDocument* document, const std::string& id);

/// @brief Returns the TextGlyph objects associated with the given id of the Layout object with the given index of the SBML document.
/// @param document a pointer to the SBMLDocument object.
/// @param layoutIndex the index number of the Layout to return.
/// @param id the id of the model entity the TextGlyph objects associated with it to be returned.
/// @return the TextGlyph object with the given id, or an empty vector if TextGlyph objects does not exist or the object is @c NULL
LIBSBMLNETWORK_EXTERN std::vector<TextGlyph*> getTextGlyphs(SBMLDocument* document, unsigned int layoutIndex, const std::string& id);

/// @brief Returns a pointer to the TextGlyph object with the given index associated with the given id of the Layout object in
/// the first Layout object of the SBML document.
/// @param document a pointer to the SBMLDocument object.
/// @param id the id of the model entity the TextGlyph objects associated with it to be returned.
/// @param textGlyphIndex the index of the TextGlyph to return.
/// @return the TextGlyph object with the given index, or NULL if TextGlyph does not exist or the object is @c NULL
LIBSBMLNETWORK_EXTERN TextGlyph* getTextGlyph(SBMLDocument* document, const std::string& id, unsigned int textGlyphIndex = 0);

/// @brief Returns a pointer to the TextGlyph object with the given index associated with the given id of the Layout object in
/// the first Layout object of the SBML document.
/// @param document a pointer to the SBMLDocument object.
/// @param graphicalObject a pointer to the GraphicalObject object.
/// @param textGlyphIndex the index of the TextGlyph to return.
/// @return the TextGlyph object with the given index, or NULL if TextGlyph does not exist or the object is @c NULL
LIBSBMLNETWORK_EXTERN TextGlyph* getTextGlyph(SBMLDocument* document, GraphicalObject* graphicalObject, unsigned int textGlyphIndex = 0);

/// @brief Returns a pointer to the TextGlyph object with the given index associated with the given id in
/// the Layout object with the given index of the SBML document.
/// @param document a pointer to the SBMLDocument object.
/// @param layoutIndex the index number of the Layout to return.
/// @param id the id of the model entity the TextGlyph objects associated with it to be returned.
/// @param textGlyphIndex the index of the TextGlyph to return.
/// @return the TextGlyph object with the given index, or NULL if TextGlyph does not exist or the object is @c NULL
LIBSBMLNETWORK_EXTERN TextGlyph* getTextGlyph(SBMLDocument* document, unsigned int layoutIndex, const std::string& id, unsigned int textGlyphIndex = 0);

/// @brief Returns a pointer to the TextGlyph object with the given index associated with the given id in
/// the Layout object with the given index of the SBML document.
/// @param document a pointer to the SBMLDocument object.
/// @param layoutIndex the index number of the Layout to return.
/// @param graphicalObject a pointer to the GraphicalObject object.
/// @param textGlyphIndex the index of the TextGlyph to return.
/// @return the TextGlyph object with the given index, or NULL if TextGlyph does not exist or the object is @c NULL
LIBSBMLNETWORK_EXTERN TextGlyph* getTextGlyph(SBMLDocument* document, unsigned int layoutIndex, GraphicalObject* graphicalObject, unsigned int textGlyphIndex = 0);

/// @brief Predicates returning @c true if the "text" attribute of TextGlyph object with the given index associated with the given id in
/// the first Layout object of the SBML document is set.
/// @param document a pointer to the SBMLDocument object.
/// @param id the id of the model entity the TextGlyph objects associated with it to be returned.
/// @return @c true if the "text" attribute of this TextGlyph object is set, @c false if either the "text"
/// attribute is not set, or TextGlyph does not exits or the object is @c NULL.
LIBSBMLNETWORK_EXTERN bool isSetText(SBMLDocument* document, const std::string& id);

/// @brief Predicates returning @c true if the "text" attribute of TextGlyph object with the given index associated with the given id in
/// the Layout object with the given index of the SBML document is set.
/// @param document a pointer to the SBMLDocument object.
/// @param layoutIndex the index number of the Layout to return.
/// @param id the id of the model entity the TextGlyph objects associated with it to be returned.
/// @return @c true if the "text" attribute of this TextGlyph object is set, @c false if either the "text"
/// attribute is not set, or TextGlyph does not exits or the object is @c NULL.
LIBSBMLNETWORK_EXTERN bool isSetText(SBMLDocument* document, unsigned int layoutIndex, const std::string& id);

/// @brief Returns the "text" attribute of the TextGlyph object with the given index associated with the given id in
/// the first Layout object of the SBML document is set.
/// @param document a pointer to the SBMLDocument object.
/// @param id the id of the model entity the TextGlyph objects associated with it to be returned.
/// @param graphicalObjectIndex the index of the GraphicalObject.
/// @param textGlyphIndex the index of the TextGlyph to return.
/// @return the "text" attribute of this TextGlyph object or @c empty string if either the "text" attribute is not set
/// , TextGlyph does not exits or the object is @c NULL.
LIBSBMLNETWORK_EXTERN const std::string getText(SBMLDocument* document, const std::string& id, unsigned int graphicalObjectIndex = 0, unsigned int textGlyphIndex = 0);

/// @brief Returns the "text" attribute of the TextGlyph object with the given index associated with the given id in
/// the Layout object with the given index of the SBML document.
/// @param document a pointer to the SBMLDocument object.
/// @param layoutIndex the index number of the Layout to return.
/// @param id the id of the model entity the TextGlyph objects associated with it to be returned.
/// @param graphicalObjectIndex the index of the GraphicalObject.
/// @param textGlyphIndex the index of the TextGlyph to return.
/// @return the "text" attribute of this TextGlyph object or @c empty string if either the "text" attribute is not set
/// , TextGlyph does not exits or the object is @c NULL.
LIBSBMLNETWORK_EXTERN const std::string getText(SBMLDocument* document, unsigned int layoutIndex, const std::string& id, unsigned int graphicalObjectIndex = 0, unsigned int textGlyphIndex = 0);

/// @brief Sets the value of the "text" attribute of the first TextGlyph object associated with the given id in
/// the first Layout object of the SBML document.
/// @param document a pointer to the SBMLDocument object.
/// @param id the id of the model entity the TextGlyph objects associated with it to be returned.
/// @param graphicalObjectIndex the index of the GraphicalObject.
/// @param text a string value to be set as "text" attribute of the TextGlyph object.
/// @return integer value indicating success/failure of the function.
LIBSBMLNETWORK_EXTERN int setText(SBMLDocument* document, const std::string& id, unsigned int graphicalObjectIndex, const std::string& text);

/// @brief Sets the value of the "text" attribute of the first TextGlyph object associated with the given id in
/// the Layout object with the given index of the SBML document.
/// @param document a pointer to the SBMLDocument object.
/// @param layoutIndex the index number of the Layout to return.
/// @param id the id of the model entity the TextGlyph objects associated with it to be returned.
/// @param graphicalObjectIndex the index of the GraphicalObject.
/// @param text a string value to be set as "text" attribute of the TextGlyph object.
/// @return integer value indicating success/failure of the function.
LIBSBMLNETWORK_EXTERN int setText(SBMLDocument* document, unsigned int layoutIndex, const std::string& id, unsigned int graphicalObjectIndex, const std::string& text);

/// @brief Sets the value of the "text" attribute of TextGlyph object with the given index associated with the given id in
/// the first Layout object of the SBML document.
/// @param document a pointer to the SBMLDocument object.
/// @param id the id of the model entity the TextGlyph objects associated with it to be returned.
/// @param graphicalObjectIndex the index of the GraphicalObject.
/// @param textGlyphIndex the index of the TextGlyph to return.
/// @param text a string value to be set as "text" attribute of the TextGlyph object.
/// @return integer value indicating success/failure of the function.
LIBSBMLNETWORK_EXTERN int setText(SBMLDocument* document, const std::string& id, unsigned int graphicalObjectIndex, unsigned int textGlyphIndex, const std::string& text);

/// @brief Sets the value of the "text" attribute of TextGlyph object with the given index associated with the given id in
/// the Layout object with the given index of the SBML document.
/// @param document a pointer to the SBMLDocument object.
/// @param layoutIndex the index number of the Layout to return.
/// @param id the id of the model entity the TextGlyph objects associated with it to be returned.
/// @param graphicalObjectIndex the index of the GraphicalObject.
/// @param textGlyphIndex the index of the TextGlyph to return.
/// @param text a string value to be set as "text" attribute of the TextGlyph object.
/// @return integer value indicating success/failure of the function.
LIBSBMLNETWORK_EXTERN int setText(SBMLDocument* document, unsigned int layoutIndex, const std::string& id, unsigned int graphicalObjectIndex, unsigned int textGlyphIndex, const std::string& text);

/// @brief Adds a new TextGlyph object to the first Layout object of the SBML document and associates it with the given GraphicalObject object.
/// @param document a pointer to the SBMLDocument object.
/// @param id the id of the model entity the TextGlyph objects associated with it to be returned.
/// @param graphicalObjectIndex the index of the GraphicalObject.
/// @param text a string value to be set as "text" attribute of the TextGlyph object.
/// @return integer value indicating success/failure of the function.
LIBSBMLNETWORK_EXTERN int addText(SBMLDocument* document, const std::string& id, unsigned int graphicalObjectIndex, const std::string& text);

/// @brief Adds a new TextGlyph object to the Layout object with the given index of the SBML document and associates it with the given GraphicalObject object.
/// @param document a pointer to the SBMLDocument object.
/// @param layoutIndex the index number of the Layout to return.
/// @param id the id of the model entity the TextGlyph objects associated with it to be returned.
/// @param graphicalObjectIndex the index of the GraphicalObject.
/// @param text a string value to be set as "text" attribute of the TextGlyph object.
/// @return integer value indicating success/failure of the function.
LIBSBMLNETWORK_EXTERN int addText(SBMLDocument* document, unsigned int layoutIndex, const std::string& id, unsigned int graphicalObjectIndex, const std::string& text);

/// @brief Removes the TextGlyph object with the given index associated with the given id in the first Layout object of the SBML document.
/// @param document a pointer to the SBMLDocument object.
/// @param id the id of the model entity the TextGlyph objects associated with it to be returned.
/// @param graphicalObjectIndex the index of the GraphicalObject.
/// @param textGlyphIndex the index of the TextGlyph to return.
/// @return integer value indicating success/failure of the function.
LIBSBMLNETWORK_EXTERN int removeText(SBMLDocument* document, const std::string& id, unsigned int graphicalObjectIndex, unsigned int textGlyphIndex);

/// @brief Removes the TextGlyph object with the given index associated with the given id in the Layout object with the given index of the SBML document.
/// @param document a pointer to the SBMLDocument object.
/// @param layoutIndex the index number of the Layout to return.
/// @param id the id of the model entity the TextGlyph objects associated with it to be returned.
/// @param graphicalObjectIndex the index of the GraphicalObject.
/// @param textGlyphIndex the index of the TextGlyph to return.
/// @return integer value indicating success/failure of the function.
LIBSBMLNETWORK_EXTERN int removeText(SBMLDocument* document, unsigned int layoutIndex, const std::string& id, unsigned int graphicalObjectIndex, unsigned int textGlyphIndex);

/// @brief Predicates returning @c true if the origin of text of the TextGlyph object with the given index associated with the given id in
/// the first Layout object of the SBML document is not the empty string.
/// @param document a pointer to the SBMLDocument object.
/// @param id the id of the model entity the TextGlyph objects associated with it to be returned.
/// @param graphicalObjectIndex the index of the GraphicalObject.
/// @param textGlyphIndex the index of the TextGlyph to return.
/// @return @c true if the origin of text of this TextGlyph object is not the empty string, @c false if either the origin of text
/// is empty, or TextGlyph does not exits or the object is @c NULL.
LIBSBMLNETWORK_EXTERN bool isSetOriginOfTextId(SBMLDocument* document, const std::string& id, unsigned int graphicalObjectIndex = 0, unsigned int textGlyphIndex = 0);

/// @brief Predicates returning @c true if the origin of text of the TextGlyph object with the given index associated with the given id in
/// the Layout object with the given index of the SBML document is not the empty string.
/// @param document a pointer to the SBMLDocument object.
/// @param layoutIndex the index number of the Layout to return.
/// @param id the id of the model entity the TextGlyph objects associated with it to be returned.
/// @param graphicalObjectIndex the index of the GraphicalObject.
/// @param textGlyphIndex the index of the TextGlyph to return.
/// @return @c true if the origin of text of this TextGlyph object is not the empty string, @c false if either the origin of text
/// is empty, or TextGlyph does not exits or the object is @c NULL.
LIBSBMLNETWORK_EXTERN bool isSetOriginOfTextId(SBMLDocument* document, unsigned int layoutIndex, const std::string& id, unsigned int graphicalObjectIndex = 0, unsigned int textGlyphIndex = 0);

/// @brief Returns the id of the origin of text of the TextGlyph object with the given index associated with the given id in
/// the first Layout object of the SBML document.
/// @param document a pointer to the SBMLDocument object.
/// @param id the id of the model entity the TextGlyph objects associated with it to be returned.
/// @param graphicalObjectIndex the index of the GraphicalObject.
/// @param textGlyphIndex the index of the TextGlyph to return.
/// @return the id of the origin of text of this TextGlyph object or @c empty string if either the "originOfTextId" attribute is not set
/// , TextGlyph does not exits or the object is @c NULL.
LIBSBMLNETWORK_EXTERN const std::string getOriginOfTextId(SBMLDocument* document, const std::string& id, unsigned int graphicalObjectIndex = 0, unsigned int textGlyphIndex = 0);

/// @brief Returns the id of the origin of text of the TextGlyph object with the given index associated with the given id in
/// the Layout object with the given index of the SBML document.
/// @param document a pointer to the SBMLDocument object.
/// @param layoutIndex the index number of the Layout to return.
/// @param id the id of the model entity the TextGlyph objects associated with it to be returned.
/// @param graphicalObjectIndex the index of the GraphicalObject.
/// @param textGlyphIndex the index of the TextGlyph to return.
/// @return the id of the origin of text of this TextGlyph object or @c empty string if either the "originOfTextId" attribute is not set
/// , TextGlyph does not exits or the object is @c NULL.
LIBSBMLNETWORK_EXTERN const std::string getOriginOfTextId(SBMLDocument* document, unsigned int layoutIndex, const std::string& id, unsigned int graphicalObjectIndex = 0, unsigned int textGlyphIndex = 0);

/// @brief Sets id of the origin of text of the first TextGlyph object with the given index associated with the given id in
/// the first Layout object of the SBML document.
/// @param document a pointer to the SBMLDocument object.
/// @param id the id of the model entity the TextGlyph objects associated with it to be returned.
/// @param graphicalObjectIndex the index of the GraphicalObject.
/// @param orig a string value to be set as the if the origin of text attribute of the TextGlyph object.
/// @return integer value indicating success/failure of the function.
LIBSBMLNETWORK_EXTERN int setOriginOfTextId(SBMLDocument* document, const std::string& id, unsigned int graphicalObjectIndex, const std::string& orig);

/// @brief Sets id of the origin of text of the first TextGlyph object with the given index associated with the given id in
/// the Layout object with the given index of the SBML document.
/// @param document a pointer to the SBMLDocument object.
/// @param layoutIndex the index number of the Layout to return.
/// @param id the id of the model entity the TextGlyph objects associated with it to be returned.
/// @param graphicalObjectIndex the index of the GraphicalObject.
/// @param orig a string value to be set as the if the origin of text attribute of the TextGlyph object.
/// @return integer value indicating success/failure of the function.
LIBSBMLNETWORK_EXTERN int setOriginOfTextId(SBMLDocument* document, unsigned int layoutIndex, const std::string& id, unsigned int graphicalObjectIndex, const std::string& orig);

/// @brief Sets id of the origin of text of the TextGlyph object with the given index associated with the given id in
/// the first Layout object of the SBML document.
/// @param document a pointer to the SBMLDocument object.
/// @param id the id of the model entity the TextGlyph objects associated with it to be returned.
/// @param graphicalObjectIndex the index of the GraphicalObject.
/// @param textGlyphIndex the index of the TextGlyph to return.
/// @param orig a string value to be set as the if the origin of text attribute of the TextGlyph object.
/// @return integer value indicating success/failure of the function.
LIBSBMLNETWORK_EXTERN int setOriginOfTextId(SBMLDocument* document, const std::string& id, unsigned int graphicalObjectIndex, unsigned int textGlyphIndex, const std::string& orig);

/// @brief Sets id of the origin of text of the TextGlyph object with the given index associated with the given id in
/// the Layout object with the given index of the SBML document.
/// @param document a pointer to the SBMLDocument object.
/// @param layoutIndex the index number of the Layout to return.
/// @param id the id of the model entity the TextGlyph objects associated with it to be returned.
/// @param graphicalObjectIndex the index of the GraphicalObject.
/// @param textGlyphIndex the index of the TextGlyph to return.
/// @param orig a string value to be set as the if the origin of text attribute of the TextGlyph object.
/// @return integer value indicating success/failure of the function.
LIBSBMLNETWORK_EXTERN int setOriginOfTextId(SBMLDocument* document, unsigned int layoutIndex, const std::string& id, unsigned int graphicalObjectIndex, unsigned int textGlyphIndex, const std::string& orig);

/// @brief Predicates returning @c true if id of the associated graphical object of the TextGlyph object with the given index associated with the given id in
/// the first Layout object of the SBML document is not the empty string.
/// @param document a pointer to the SBMLDocument object.
/// @param id the id of the model entity the TextGlyph objects associated with it to be returned.
/// @param graphicalObjectIndex the index of the GraphicalObject.
/// @param textGlyphIndex the index of the TextGlyph to return.
/// @return @c true if the id of the associated graphical object of this TextGlyph object is not the empty string, @c false if either the id
/// of the associated graphical object is empty, or TextGlyph does not exits or the object is @c NULL.
LIBSBMLNETWORK_EXTERN bool isSetGraphicalObjectId(SBMLDocument* document, const std::string& id, unsigned int graphicalObjectIndex = 0, unsigned int textGlyphIndex = 0);

/// @brief Predicates returning @c true if id of the associated graphical object of the TextGlyph object with the given index associated with the given id in
/// the Layout object with the given index of the SBML document is not the empty string.
/// @param document a pointer to the SBMLDocument object.
/// @param layoutIndex the index number of the Layout to return.
/// @param id the id of the model entity the TextGlyph objects associated with it to be returned.
/// @param graphicalObjectIndex the index of the GraphicalObject.
/// @param textGlyphIndex the index of the TextGlyph to return.
/// @return @c true if the id of the associated graphical object of this TextGlyph object is not the empty string, @c false if either the id
/// of the associated graphical object is empty, or TextGlyph does not exits or the object is @c NULL.
LIBSBMLNETWORK_EXTERN bool isSetGraphicalObjectId(SBMLDocument* document, unsigned int layoutIndex, const std::string& id, unsigned int graphicalObjectIndex = 0, unsigned int textGlyphIndex = 0);

/// @brief Returns the id of the associated graphical object of the TextGlyph object with the given index associated with the given id in
/// the first Layout object of the SBML document.
/// @param document a pointer to the SBMLDocument object.
/// @param id the id of the model entity the TextGlyph objects associated with it to be returned.
/// @param graphicalObjectIndex the index of the GraphicalObject.
/// @param textGlyphIndex the index of the TextGlyph to return.
/// @return the id of associated graphical object of this TextGlyph or @c empty string if either the "graphicalObjectId" attribute is not set
/// , TextGlyph does not exits or the object is @c NULL.
LIBSBMLNETWORK_EXTERN const std::string getGraphicalObjectId(SBMLDocument* document, const std::string& id, unsigned int graphicalObjectIndex = 0, unsigned int textGlyphIndex = 0);

/// @brief Returns the id of the associated graphical object of the TextGlyph object with the given index associated with the given id
/// in the Layout object with the given index of the SBML document.
/// @param document a pointer to the SBMLDocument object.
/// @param layoutIndex the index number of the Layout to return.
/// @param id the id of the model entity the TextGlyph objects associated with it to be returned.
/// @param graphicalObjectIndex the index of the GraphicalObject.
/// @param textGlyphIndex the index of the TextGlyph to return.
/// @return the id of associated graphical object of this TextGlyph or @c empty string if either the "graphicalObjectId" attribute is not set
/// , TextGlyph does not exits or the object is @c NULL.
LIBSBMLNETWORK_EXTERN const std::string getGraphicalObjectId(SBMLDocument* document, unsigned int layoutIndex, const std::string& id, unsigned int graphicalObjectIndex = 0, unsigned int textGlyphIndex = 0);

/// @brief Sets the id of the associated graphical object of the first TextGlyph object associated with the given id in
/// the first Layout object of the SBML document.
/// @param document a pointer to the SBMLDocument object.
/// @param id the id of the model entity the TextGlyph objects associated with it to be returned.
/// @param graphicalObjectIndex the index of the GraphicalObject.
/// @param graphicalObjectId a string value to be set as id of the associated graphical object of the TextGlyph object.
/// @return integer value indicating success/failure of the function.
LIBSBMLNETWORK_EXTERN int setGraphicalObjectId(SBMLDocument* document, const std::string& id, unsigned int graphicalObjectIndex, const std::string& graphicalObjectId);

/// @brief Sets the id of the associated graphical object of the first TextGlyph object associated with the given id in
/// the Layout object with the given index of the SBML document.
/// @param document a pointer to the SBMLDocument object.
/// @param layoutIndex the index number of the Layout to return.
/// @param id the id of the model entity the TextGlyph objects associated with it to be returned.
/// @param graphicalObjectIndex the index of the GraphicalObject.
/// @param graphicalObjectId a string value to be set as id of the associated graphical object of the TextGlyph object.
/// @return integer value indicating success/failure of the function.
LIBSBMLNETWORK_EXTERN int setGraphicalObjectId(SBMLDocument* document, unsigned int layoutIndex, const std::string& id, unsigned int graphicalObjectIndex, const std::string& graphicalObjectId);

/// @brief Sets the id of the associated graphical object of the TextGlyph object with the given index associated with the given id in
/// the first Layout object of the SBML document.
/// @param document a pointer to the SBMLDocument object.
/// @param id the id of the model entity the TextGlyph objects associated with it to be returned.
/// @param graphicalObjectIndex the index of the GraphicalObject.
/// @param textGlyphIndex the index of the TextGlyph to return.
/// @param graphicalObjectId a string value to be set as id of the associated graphical object of the TextGlyph object.
/// @return integer value indicating success/failure of the function.
LIBSBMLNETWORK_EXTERN int setGraphicalObjectId(SBMLDocument* document, const std::string& id, unsigned int graphicalObjectIndex, unsigned int textGlyphIndex, const std::string& graphicalObjectId);

/// @brief Sets the id of the associated graphical object of the TextGlyph object with the given index associated with the given id
/// in the Layout object with the given index of the SBML document.
/// @param document a pointer to the SBMLDocument object.
/// @param layoutIndex the index number of the Layout to return.
/// @param id the id of the model entity the TextGlyph objects associated with it to be returned.
/// @param graphicalObjectIndex the index of the GraphicalObject.
/// @param textGlyphIndex the index of the TextGlyph to return.
/// @param graphicalObjectId a string value to be set as id of the associated graphical object of the TextGlyph object.
/// @return integer value indicating success/failure of the function.
LIBSBMLNETWORK_EXTERN int setGraphicalObjectId(SBMLDocument* document, unsigned int layoutIndex, const std::string& id, unsigned int graphicalObjectIndex, unsigned int textGlyphIndex, const std::string& graphicalObjectId);

/// @brief Predicate returning true if the abstract GraphicalObject with the given index associated with the given id in
/// the first Layout object of the SBML document is of type TextGlyph.
/// @param document a pointer to the SBMLDocument object.
/// @param id the id of the model entity the TextGlyph objects associated with it to be returned.
/// @param textGlyphIndex the index of the TextGlyph to return.
/// @return @c true if this abstract GraphicalObject is of type TextGlyph, false otherwise
LIBSBMLNETWORK_EXTERN bool isTextGlyph(SBMLDocument* document, const std::string& id, unsigned int textGlyphIndex = 0);

/// @brief Predicate returning true if the abstract GraphicalObject with the given index associated with the given id in
/// the Layout object with the given index of the SBML document is of type TextGlyph.
/// @param document a pointer to the SBMLDocument object.
/// @param layoutIndex the index number of the Layout to return.
/// @param id the id of the model entity the TextGlyph objects associated with it to be returned.
/// @param textGlyphIndex the index of the TextGlyph to return.
/// @return @c true if this abstract GraphicalObject is of type TextGlyph, false otherwise
LIBSBMLNETWORK_EXTERN bool isTextGlyph(SBMLDocument* document, unsigned int layoutIndex, const std::string& id, unsigned int textGlyphIndex = 0);

/// Returns the BoundingBox object of the GraphicalObject with the given index associated with the model entity with the given id of the first Layout object in the SBML document.
/// @param document a pointer to the SBMLDocument object.
/// @param layoutIndex the index number of the Layout to return.
/// @param id the id of the model entity the GraphicalObject object associated with it to be returned.
/// @return a pointer to the BoundingBox object of the GraphicalObject object associated with the entered id, or @c NULL if
/// the GraphicalObject object does not exits or the object is @c NULL
    LIBSBMLNETWORK_EXTERN BoundingBox* getBoundingBox(SBMLDocument* document, const std::string& id, unsigned int graphicalObjectIndex = 0);

/// Returns the BoundingBox object of the GraphicalObject with the given index associated with the model entity with the given id of the Layout object with the given index in the SBML document.
/// @param document a pointer to the SBMLDocument object.
/// @param layoutIndex the index number of the Layout to return.
/// @param id the id of the model entity the GraphicalObject object associated with it to be returned.
/// @param graphicalObjectIndex the index of the GraphicalObject to return.
/// @return a pointer to the BoundingBox object of the GraphicalObject object associated with the entered id, or @c NULL if
/// the GraphicalObject object does not exits or the object is @c NULL
LIBSBMLNETWORK_EXTERN BoundingBox* getBoundingBox(SBMLDocument* document, unsigned int layoutIndex, const std::string& id, unsigned int graphicalObjectIndex = 0);

/// @brief Returns the value of the "x" attribute of the bounding box of the GraphicalObject with the given index associated with
/// the model entity with the given id of the first Layout object in the SBML document.
/// @param document a pointer to the SBMLDocument object.
/// @param id the id of the model entity the GraphicalObject object associated with it to be returned.
/// @return the "x" attribute of the bounding box of the GraphicalObject object, or @c 0.0 if the object is @c NULL
LIBSBMLNETWORK_EXTERN const double getPositionX(SBMLDocument* document, const std::string& id, unsigned int graphicalObjectIndex = 0);

/// @brief Returns the value of the "x" attribute of the bounding box of the GraphicalObject with the given index associated with
/// the model entity with the given id of the Layout object with the given index in the SBML document.
/// @param document a pointer to the SBMLDocument object.
/// @param layoutIndex the index number of the Layout to return.
/// @param id the id of the model entity the GraphicalObject object associated with it to be returned.
/// @return the "x" attribute of the bounding box of the GraphicalObject object, or @c 0.0 if the object is @c NULL
LIBSBMLNETWORK_EXTERN const double getPositionX(SBMLDocument* document, unsigned int layoutIndex, const std::string& id, unsigned int graphicalObjectIndex = 0);

/// @brief Sets the value of the "x" attribute of the bounding box of the first GraphicalObject associated with the model entity with
/// the given id of the first Layout object in the SBML document.
/// @param document a pointer to the SBMLDocument object.
/// @param id the id of the model entity the GraphicalObject object associated with it to be returned.
/// @param x a double value to use as the value of the "x" attribute of the bounding box of this GraphicalObject object.
/// @return integer value indicating success/failure of the function.
LIBSBMLNETWORK_EXTERN int setPositionX(SBMLDocument* document, const std::string& id, const double& x);

/// @brief Sets the value of the "x" attribute of the bounding box of the first GraphicalObject associated with the model entity with
/// the given id of the Layout object with the given index in the SBML document.
/// @param document a pointer to the SBMLDocument object.
/// @param layoutIndex the index number of the Layout to return.
/// @param id the id of the model entity the GraphicalObject object associated with it to be returned.
/// @param x a double value to use as the value of the "x" attribute of the bounding box of this GraphicalObject object.
/// @return integer value indicating success/failure of the function.
LIBSBMLNETWORK_EXTERN int setPositionX(SBMLDocument* document, unsigned int layoutIndex, const std::string& id, const double& x);

/// @brief Sets the value of the "x" attribute of the bounding box of the GraphicalObject with the given index associated with the model entity with
/// the given id of the first Layout object in the SBML document.
/// @param document a pointer to the SBMLDocument object.
/// @param layoutIndex the index number of the Layout to return.
/// @param id the id of the model entity the GraphicalObject object associated with it to be returned.
/// @param x a double value to use as the value of the "x" attribute of the bounding box of this GraphicalObject object.
/// @return integer value indicating success/failure of the function.
LIBSBMLNETWORK_EXTERN int setPositionX(SBMLDocument* document, const std::string& id, unsigned int graphicalObjectIndex, const double& x);

/// @brief Sets the value of the "x" attribute of the bounding box of the GraphicalObject with the given index associated with the model entity with
/// the given id of the Layout object with the given index in the SBML document.
/// @param document a pointer to the SBMLDocument object.
/// @param layoutIndex the index number of the Layout to return.
/// @param id the id of the model entity the GraphicalObject object associated with it to be returned.
/// @param graphicalObjectIndex the index of the GraphicalObject to return.
/// @param x a double value to use as the value of the "x" attribute of the bounding box of this GraphicalObject object.
/// @return integer value indicating success/failure of the function.
LIBSBMLNETWORK_EXTERN int setPositionX(SBMLDocument* document, unsigned int layoutIndex, const std::string& id, unsigned int graphicalObjectIndex, const double& x);

/// @brief Returns the value of the "y" attribute of the bounding box of the GraphicalObject with the given index associated with the model entity with
/// the given id of the first Layout object in the SBML document.
/// @param document a pointer to the SBMLDocument object.
/// @param layoutIndex the index number of the Layout to return.
/// @param id the id of the model entity the GraphicalObject object associated with it to be returned.
/// @return the "y" attribute of the bounding box of the GraphicalObject object, or @c 0.0 if the object is @c NULL
LIBSBMLNETWORK_EXTERN const double getPositionY(SBMLDocument* document, const std::string& id, unsigned int graphicalObjectIndex = 0);

/// @brief Returns the value of the "y" attribute of the bounding box of the GraphicalObject with the given index associated with the model entity with
/// the given id of the Layout object with the given index in the SBML document.
/// @param document a pointer to the SBMLDocument object.
/// @param layoutIndex the index number of the Layout to return.
/// @param id the id of the model entity the GraphicalObject object associated with it to be returned.
/// @param graphicalObjectIndex the index of the GraphicalObject to return.
/// @return the "y" attribute of the bounding box of the GraphicalObject object, or @c 0.0 if the object is @c NULL
LIBSBMLNETWORK_EXTERN const double getPositionY(SBMLDocument* document, unsigned int layoutIndex, const std::string& id, unsigned int graphicalObjectIndex = 0);

/// @brief Sets the value of the "y" attribute of the bounding box of the first GraphicalObject associated with the model entity with
/// the given id of the first Layout object in the SBML document.
/// @param document a pointer to the SBMLDocument object.
/// @param id the id of the model entity the GraphicalObject object associated with it to be returned.
/// @param y a double value to use as the value of the "y" attribute of the bounding box of this GraphicalObject object.
/// @return integer value indicating success/failure of the function.
LIBSBMLNETWORK_EXTERN int setPositionY(SBMLDocument* document, const std::string& id, const double& y);

/// @brief Sets the value of the "y" attribute of the bounding box of the first GraphicalObject associated with the model entity with
/// the given id of the Layout object with the given index in the SBML document.
/// @param document a pointer to the SBMLDocument object.
/// @param layoutIndex the index number of the Layout to return.
/// @param id the id of the model entity the GraphicalObject object associated with it to be returned.
/// @param y a double value to use as the value of the "y" attribute of the bounding box of this GraphicalObject object.
/// @return integer value indicating success/failure of the function.
LIBSBMLNETWORK_EXTERN int setPositionY(SBMLDocument* document, unsigned int layoutIndex, const std::string& id, const double& y);

/// @brief Sets the value of the "y" attribute of the bounding box of the GraphicalObject with the given index associated with the model entity with
/// the given id of the first Layout object in the SBML document.
/// @param document a pointer to the SBMLDocument object.
/// @param layoutIndex the index number of the Layout to return.
/// @param id the id of the model entity the GraphicalObject object associated with it to be returned.
/// @param y a double value to use as the value of the "y" attribute of the bounding box of this GraphicalObject object.
/// @return integer value indicating success/failure of the function.
LIBSBMLNETWORK_EXTERN int setPositionY(SBMLDocument* document, const std::string& id, unsigned int graphicalObjectIndex, const double& y);

/// @brief Sets the value of the "y" attribute of the bounding box of the GraphicalObject with the given index associated with the model entity with
/// the given id of the Layout object with the given index in the SBML document.
/// @param document a pointer to the SBMLDocument object.
/// @param layoutIndex the index number of the Layout to return.
/// @param id the id of the model entity the GraphicalObject object associated with it to be returned.
/// @param graphicalObjectIndex the index of the GraphicalObject to return.
/// @param y a double value to use as the value of the "y" attribute of the bounding box of this GraphicalObject object.
/// @return integer value indicating success/failure of the function.
LIBSBMLNETWORK_EXTERN int setPositionY(SBMLDocument* document, unsigned int layoutIndex, const std::string& id, unsigned int graphicalObjectIndex, const double& y);

/// @breif Sets th value of the "x" and "y" attributes of the bounding box of the first GraphicalObject associated with the model entity with
/// the given id of the first Layout object in the SBML document.
/// @param document a pointer to the SBMLDocument object.
/// @param id the id of the model entity the GraphicalObject object associated with it to be returned.
/// @param x a double value to use as the value of the "x" attribute of the bounding box of this GraphicalObject object.
/// @param y a double value to use as the value of the "y" attribute of the bounding box of this GraphicalObject object.
/// @return integer value indicating success/failure of the function.
LIBSBMLNETWORK_EXTERN int setPosition(SBMLDocument* document, const std::string& id, const double& x, const double& y);

/// @breif Sets th value of the "x" and "y" attributes of the bounding box of the first GraphicalObject associated with the model entity with
/// the given id of the Layout object with the given index in the SBML document.
/// @param document a pointer to the SBMLDocument object.
/// @param layoutIndex the index number of the Layout to return.
/// @param id the id of the model entity the GraphicalObject object associated with it to be returned.
/// @param x a double value to use as the value of the "x" attribute of the bounding box of this GraphicalObject object.
/// @param y a double value to use as the value of the "y" attribute of the bounding box of this GraphicalObject object.
/// @return integer value indicating success/failure of the function.
LIBSBMLNETWORK_EXTERN int setPosition(SBMLDocument* document, unsigned int layoutIndex, const std::string& id, const double& x, const double& y);

/// @breif Sets th value of the "x" and "y" attributes of the bounding box of the GraphicalObject with the given index associated with the model entity with
/// the given id of the first Layout object in the SBML document.
/// @param document a pointer to the SBMLDocument object.
/// @param layoutIndex the index number of the Layout to return.
/// @param id the id of the model entity the GraphicalObject object associated with it to be returned.
/// @param graphicalObjectIndex the index of the GraphicalObject to return.
/// @param x a double value to use as the value of the "x" attribute of the bounding box of this GraphicalObject object.
/// @param y a double value to use as the value of the "y" attribute of the bounding box of this GraphicalObject object.
/// @return integer value indicating success/failure of the function.
LIBSBMLNETWORK_EXTERN int setPosition(SBMLDocument* document, const std::string& id, unsigned int graphicalObjectIndex, const double& x, const double& y);

/// @breif Sets th value of the "x" and "y" attributes of the bounding box of the GraphicalObject with the given index associated with the model entity with
/// the given id of the Layout object with the given index in the SBML document.
/// @param document a pointer to the SBMLDocument object.
/// @param layoutIndex the index number of the Layout to return.
/// @param id the id of the model entity the GraphicalObject object associated with it to be returned.
/// @param graphicalObjectIndex the index of the GraphicalObject to return.
/// @param x a double value to use as the value of the "x" attribute of the bounding box of this GraphicalObject object.
/// @param y a double value to use as the value of the "y" attribute of the bounding box of this GraphicalObject object.
/// @return integer value indicating success/failure of the function.
LIBSBMLNETWORK_EXTERN int setPosition(SBMLDocument* document, unsigned int layoutIndex, const std::string& id, unsigned int graphicalObjectIndex, const double& x, const double& y);

/// @brief Returns the value of the "width" attribute of the bounding box of the bounding box of the GraphicalObject with the given index associated with
/// the model entity with the given id of the first Layout object in the SBML document.
/// @param document a pointer to the SBMLDocument object.
/// @param id the id of the model entity the GraphicalObject object associated with it to be returned.
/// @param graphicalObjectIndex the index of the GraphicalObject to return.
/// @return the "width" attribute of the bounding box of the GraphicalObject object, or @c 0.0 if the object is @c NULL
LIBSBMLNETWORK_EXTERN const double getDimensionWidth(SBMLDocument* document, const std::string& id, unsigned int graphicalObjectIndex = 0);

/// @brief Returns the value of the "width" attribute of the bounding box of the bounding box of the GraphicalObject with the given index associated with
/// the model entity with the given id of the Layout object with the given index in the SBML document.
/// @param document a pointer to the SBMLDocument object.
/// @param layoutIndex the index number of the Layout to return.
/// @param id the id of the model entity the GraphicalObject object associated with it to be returned.
/// @param graphicalObjectIndex the index of the GraphicalObject to return.
/// @return the "width" attribute of the bounding box of the GraphicalObject object, or @c 0.0 if the object is @c NULL
LIBSBMLNETWORK_EXTERN const double getDimensionWidth(SBMLDocument* document, unsigned int layoutIndex, const std::string& id, unsigned int graphicalObjectIndex = 0);

/// @brief Sets the value of the "width" attribute of the bounding box of the first GraphicalObject associated with the model entity with
/// the given id of the first Layout object in the SBML document.
/// @param document a pointer to the SBMLDocument object.
/// @param id the id of the model entity the GraphicalObject object associated with it to be returned.
/// @param width a double value to use as the value of the "width" attribute of the bounding box of this GraphicalObject object.
/// @return integer value indicating success/failure of the function.
LIBSBMLNETWORK_EXTERN int setDimensionWidth(SBMLDocument* document, const std::string& id, const double& width);

/// @brief Sets the value of the "width" attribute of the bounding box of the first GraphicalObject associated with the model entity with
/// the given id of the Layout object with the given index in the SBML document.
/// @param document a pointer to the SBMLDocument object.
/// @param layoutIndex the index number of the Layout to return.
/// @param id the id of the model entity the GraphicalObject object associated with it to be returned.
/// @param width a double value to use as the value of the "width" attribute of the bounding box of this GraphicalObject object.
/// @return integer value indicating success/failure of the function.
LIBSBMLNETWORK_EXTERN int setDimensionWidth(SBMLDocument* document, unsigned int layoutIndex, const std::string& id, const double& width);

/// @brief Sets the value of the "width" attribute of the bounding box the GraphicalObject with the given index associated with the model entity with
/// the given id of the first Layout object in the SBML document.
/// @param document a pointer to the SBMLDocument object.
/// @param id the id of the model entity the GraphicalObject object associated with it to be returned.
/// @param graphicalObjectIndex the index of the GraphicalObject to return.
/// @param width a double value to use as the value of the "width" attribute of the bounding box of this GraphicalObject object.
/// @return integer value indicating success/failure of the function.
LIBSBMLNETWORK_EXTERN int setDimensionWidth(SBMLDocument* document, const std::string& id, unsigned int graphicalObjectIndex, const double& width);

/// @brief Sets the value of the "width" attribute of the bounding box the GraphicalObject with the given index associated with the model entity with
/// the given id of the Layout object with the given index in the SBML document.
/// @param document a pointer to the SBMLDocument object.
/// @param layoutIndex the index number of the Layout to return.
/// @param id the id of the model entity the GraphicalObject object associated with it to be returned.
/// @param graphicalObjectIndex the index of the GraphicalObject to return.
/// @param width a double value to use as the value of the "width" attribute of the bounding box of this GraphicalObject object.
/// @return integer value indicating success/failure of the function.
LIBSBMLNETWORK_EXTERN int setDimensionWidth(SBMLDocument* document, unsigned int layoutIndex, const std::string& id, unsigned int graphicalObjectIndex, const double& width);

/// @brief Sets the value of the "width" attribute the bounding box of all the CompartmentGlyph objects in the Layout object with the given index in the SBML document.
/// @param document a pointer to the SBMLDocument object.
/// @param layoutIndex the index number of the Layout to return.
/// @param width a double value to use as the value of the "width" attribute of the bounding box of all the CompartmentGlyph objects.
/// @return integer value indicating success/failure of the function.
LIBSBMLNETWORK_EXTERN int setCompartmentDimensionWidth(SBMLDocument* document, unsigned int layoutIndex, const double& width);

/// @brief Sets the value of the "width" attribute the bounding box of all the SpeciesGlyph objects in the Layout object with the given index in the SBML document.
/// @param document a pointer to the SBMLDocument object.
/// @param layoutIndex the index number of the Layout to return.
/// @param width a double value to use as the value of the "width" attribute of the bounding box of all the SpeciesGlyph objects.
/// @return integer value indicating success/failure of the function.
LIBSBMLNETWORK_EXTERN int setSpeciesDimensionWidth(SBMLDocument* document, unsigned int layoutIndex, const double& width);

/// @brief Sets the value of the "width" attribute the bounding box of all the ReactionGlyph objects in the Layout object with the given index in the SBML document.
/// @param document a pointer to the SBMLDocument object.
/// @param layoutIndex the index number of the Layout to return.
/// @param width a double value to use as the value of the "width" attribute of the bounding box of all the ReactionGlyph objects.
/// @return integer value indicating success/failure of the function.
LIBSBMLNETWORK_EXTERN int setReactionDimensionWidth(SBMLDocument* document, unsigned int layoutIndex, const double& width);

/// @brief Returns the value of the "height" attribute of the bounding box of the bounding box of the GraphicalObject with the given index associated with
/// the model entity with the given id of the first Layout object in the SBML document.
/// @param document a pointer to the SBMLDocument object.
/// @param id the id of the model entity the GraphicalObject object associated with it to be returned.
/// @param graphicalObjectIndex the index of the GraphicalObject to return.
/// @return the "height" attribute of the bounding box of the GraphicalObject object, or @c 0.0 if the object is @c NULL
LIBSBMLNETWORK_EXTERN const double getDimensionHeight(SBMLDocument* document, const std::string& id, unsigned int graphicalObjectIndex = 0);

/// @brief Returns the value of the "height" attribute of the bounding box of the bounding box of the GraphicalObject with the given index associated with
/// the model entity with the given id of the Layout object with the given index in the SBML document.
/// @param document a pointer to the SBMLDocument object.
/// @param layoutIndex the index number of the Layout to return.
/// @param id the id of the model entity the GraphicalObject object associated with it to be returned.
/// @param graphicalObjectIndex the index of the GraphicalObject to return.
/// @return the "height" attribute of the bounding box of the GraphicalObject object, or @c 0.0 if the object is @c NULL
LIBSBMLNETWORK_EXTERN const double getDimensionHeight(SBMLDocument* document, unsigned int layoutIndex, const std::string& id, unsigned int graphicalObjectIndex = 0);

/// @brief Sets the value of the "height" attribute of the bounding box of the bounding box of the first GraphicalObject associated with
/// the model entity with the given id of the first Layout object in the SBML document.
/// @param document a pointer to the SBMLDocument object.
/// @param id the id of the model entity the GraphicalObject object associated with it to be returned.
/// @param height a double value to use as the value of the "height" attribute of the bounding box of this GraphicalObject object.
/// @return integer value indicating success/failure of the function.
LIBSBMLNETWORK_EXTERN int setDimensionHeight(SBMLDocument* document, const std::string& id, const double& height);

/// @brief Sets the value of the "height" attribute of the bounding box of the bounding box of the first GraphicalObject associated with
/// the model entity with the given id of the Layout object with the given index in the SBML document.
/// @param document a pointer to the SBMLDocument object.
/// @param layoutIndex the index number of the Layout to return.
/// @param id the id of the model entity the GraphicalObject object associated with it to be returned.
/// @param height a double value to use as the value of the "height" attribute of the bounding box of this GraphicalObject object.
/// @return integer value indicating success/failure of the function.
LIBSBMLNETWORK_EXTERN int setDimensionHeight(SBMLDocument* document, unsigned int layoutIndex, const std::string& id, const double& height);

/// @brief Sets the value of the "height" attribute of the bounding box of the GraphicalObject object with the given index of associated with
/// the object with the given id of the first Layout object in the SBML document.
/// @param document a pointer to the SBMLDocument object.
/// @param id the id of the model entity the GraphicalObject object associated with it to be returned.
/// @param graphicalObjectIndex the index of the GraphicalObject to return.
/// @param height a double value to use as the value of the "height" attribute of the bounding box of this GraphicalObject object.
/// @return integer value indicating success/failure of the function.
LIBSBMLNETWORK_EXTERN int setDimensionHeight(SBMLDocument* document, const std::string& id, unsigned int graphicalObjectIndex, const double& height);

/// @brief Sets the value of the "height" attribute of the bounding box of the GraphicalObject object with the given index of associated with
/// the object with the given id of the Layout object with the given index in the SBML document.
/// @param document a pointer to the SBMLDocument object.
/// @param layoutIndex the index number of the Layout to return.
/// @param id the id of the model entity the GraphicalObject object associated with it to be returned.
/// @param graphicalObjectIndex the index of the GraphicalObject to return.
/// @param height a double value to use as the value of the "height" attribute of the bounding box of this GraphicalObject object.
/// @return integer value indicating success/failure of the function.
LIBSBMLNETWORK_EXTERN int setDimensionHeight(SBMLDocument* document, unsigned int layoutIndex, const std::string& id, unsigned int graphicalObjectIndex, const double& height);

/// @brief Sets the value of the "height" attribute of the bounding box of all the CompartmentGlyph objects in the Layout object with the given index in the SBML document.
/// @param document a pointer to the SBMLDocument object.
/// @param layoutIndex the index number of the Layout to return.
/// @param height a double value to use as the value of the "height" attribute of the bounding box of all the CompartmentGlyph objects.
/// @return integer value indicating success/failure of the function.
LIBSBMLNETWORK_EXTERN int setCompartmentDimensionHeight(SBMLDocument* document, unsigned int layoutIndex, const double& height);

/// @brief Sets the value of the "height" attribute of the bounding box of all the SpeciesGlyph objects in the Layout object with the given index in the SBML document.
/// @param document a pointer to the SBMLDocument object.
/// @param layoutIndex the index number of the Layout to return.
/// @param height a double value to use as the value of the "height" attribute of the bounding box of all the SpeciesGlyph objects.
/// @return integer value indicating success/failure of the function.
LIBSBMLNETWORK_EXTERN int setSpeciesDimensionHeight(SBMLDocument* document, unsigned int layoutIndex, const double& height);

/// @brief Sets the value of the "height" attribute of the bounding box of all the ReactionGlyph objects in the Layout object with the given index in the SBML document.
/// @param document a pointer to the SBMLDocument object.
/// @param layoutIndex the index number of the Layout to return.
/// @param height a double value to use as the value of the "height" attribute of the bounding box of all the ReactionGlyph objects.
/// @return integer value indicating success/failure of the function.
LIBSBMLNETWORK_EXTERN int setReactionDimensionHeight(SBMLDocument* document, unsigned int layoutIndex, const double& height);

/// @brief Retrieves the "x" position of a TextGlyph object within a specific layout.
/// This function fetches the "x" coordinate of the bounding box of a TextGlyph object, identified by its associated model entity ID and within a specified layout of the SBML document. The layout is determined by its index. Defaults for graphicalObjectIndex and textGlyphIndex are 0. If the TextGlyph object or the layout does not exist, the function returns 0.0.
/// @param document A pointer to the SBMLDocument object.
/// @param id The ID of the model entity associated with the TextGlyph object to be retrieved.
/// @param graphicalObjectIndex (Optional) The index of the GraphicalObject within the layout. Defaults to 0.
/// @param textGlyphIndex (Optional) The index of the TextGlyph within the graphical object. Defaults to 0.
/// @return The "x" position of the bounding box of the specified TextGlyph object, or 0.0 if the object is NULL.
LIBSBMLNETWORK_EXTERN const double getTextPositionX(SBMLDocument* document, const std::string& id, unsigned int graphicalObjectIndex = 0, unsigned int textGlyphIndex = 0);

/// @brief Retrieves the "x" position of a TextGlyph object within a specific layout.
/// This function fetches the "x" coordinate of the bounding box of a TextGlyph object, identified by its index and associated with a model entity identified by its ID, within a specified layout of the SBML document. The layout is determined by its index. Defaults for graphicalObjectIndex and textGlyphIndex are 0. If the TextGlyph object or the layout does not exist, the function returns 0.0.
/// @param document A pointer to the SBMLDocument object.
/// @param layoutIndex The index of the layout within the SBML document from which to retrieve the TextGlyph object.
/// @param id The ID of the model entity associated with the TextGlyph object to be retrieved.
/// @param graphicalObjectIndex (Optional) The index of the GraphicalObject within the layout. Defaults to 0.
/// @param textGlyphIndex (Optional) The index of the TextGlyph within the graphical object. Defaults to 0.
/// @return The "x" position of the bounding box of the specified TextGlyph object, or 0.0 if the object is NULL.
LIBSBMLNETWORK_EXTERN const double getTextPositionX(SBMLDocument* document, unsigned int layoutIndex, const std::string& id, unsigned int graphicalObjectIndex = 0, unsigned int textGlyphIndex = 0);

/// @brief Sets the "x" position of a TextGlyph object within the first layout of the SBML document.
/// This function assigns a new "x" coordinate to the bounding box of a TextGlyph object, identified by its associated model entity ID. This operation is performed within the first layout of the SBML document.
/// @param document A pointer to the SBMLDocument object.
/// @param id The ID of the model entity associated with the TextGlyph object to be modified.
/// @param x The new "x" position to set for the bounding box of the TextGlyph object.
/// @return An integer value indicating success (non-zero) or failure (zero).
LIBSBMLNETWORK_EXTERN int setTextPositionX(SBMLDocument* document, const std::string& id, const double& x);

/// @brief Sets the "x" position of a TextGlyph object within a specific layout of the SBML document.
/// This function assigns a new "x" coordinate to the bounding box of a TextGlyph object, identified by its associated model entity ID and within a specified layout of the SBML document. The layout is determined by its index.
/// @param document A pointer to the SBMLDocument object.
/// @param layoutIndex The index of the layout within the SBML document in which the TextGlyph object is located.
/// @param id The ID of the model entity associated with the TextGlyph object to be modified.
/// @param x The new "x" position to set for the bounding box of the TextGlyph object.
/// @return An integer value indicating success (non-zero) or failure (zero).
LIBSBMLNETWORK_EXTERN int setTextPositionX(SBMLDocument* document, unsigned int layoutIndex, const std::string& id, const double& x);

/// @brief Sets the "x" position of a TextGlyph object, identified by graphical object index, within the first layout of the SBML document.
/// This function assigns a new "x" coordinate to the bounding box of a TextGlyph object, identified by its associated model entity ID and graphical object index, within the first layout of the SBML document.
/// @param document A pointer to the SBMLDocument object.
/// @param id The ID of the model entity associated with the TextGlyph object to be modified.
/// @param graphicalObjectIndex The index of the GraphicalObject within the layout.
/// @param x The new "x" position to set for the bounding box of the TextGlyph object.
/// @return An integer value indicating success (non-zero) or failure (zero).
LIBSBMLNETWORK_EXTERN int setTextPositionX(SBMLDocument* document, const std::string& id, unsigned int graphicalObjectIndex, const double& x);

/// @brief Sets the "x" position of a TextGlyph object, identified by graphical object index, within a specific layout of the SBML document.
/// This function assigns a new "x" coordinate to the bounding box of a TextGlyph object, identified by its associated model entity ID and graphical object index, within a specified layout of the SBML document. The layout is determined by its index.
/// @param document A pointer to the SBMLDocument object.
/// @param layoutIndex The index of the layout within the SBML document in which the TextGlyph object is located.
/// @param id The ID of the model entity associated with the TextGlyph object to be modified.
/// @param graphicalObjectIndex The index of the GraphicalObject within the layout.
/// @param x The new "x" position to set for the bounding box of the TextGlyph object.
/// @return An integer value indicating success (non-zero) or failure (zero).
LIBSBMLNETWORK_EXTERN int setTextPositionX(SBMLDocument* document, unsigned int layoutIndex, const std::string& id, unsigned int graphicalObjectIndex, const double& x);

/// @brief Sets the "x" position of a TextGlyph object, identified by both graphical and text glyph indices, within the first layout of the SBML document.
/// This function assigns a new "x" coordinate to the bounding box of a TextGlyph object, identified by its associated model entity ID, graphical object index, and text glyph index, within the first layout of the SBML document.
/// @param document A pointer to the SBMLDocument object.
/// @param id The ID of the model entity associated with the TextGlyph object to be modified.
/// @param graphicalObjectIndex The index of the GraphicalObject within the layout.
/// @param textGlyphIndex The index of the TextGlyph within the graphical object.
/// @param x The new "x" position to set for the bounding box of the TextGlyph object.
/// @return An integer value indicating success (non-zero) or failure (zero).
LIBSBMLNETWORK_EXTERN int setTextPositionX(SBMLDocument* document, const std::string& id, unsigned int graphicalObjectIndex, unsigned int textGlyphIndex, const double& x);

/// @brief Sets the "x" position of a TextGlyph object, identified by both graphical and text glyph indices, within a specific layout of the SBML document.
/// This function assigns a new "x" coordinate to the bounding box of a TextGlyph object, identified by its associated model entity ID, graphical object index, and text glyph index, within a specified layout of the SBML document. The layout is determined by its index.
/// @param document A pointer to the SBMLDocument object.
/// @param layoutIndex The index of the layout within the SBML document in which the TextGlyph object is located.
/// @param id The ID of the model entity associated with the TextGlyph object to be modified.
/// @param graphicalObjectIndex The index of the GraphicalObject within the layout.
/// @param textGlyphIndex The index of the TextGlyph within the graphical object.
/// @param x The new "x" position to set for the bounding box of the TextGlyph object.
/// @return An integer value indicating success (non-zero) or failure (zero).
LIBSBMLNETWORK_EXTERN int setTextPositionX(SBMLDocument* document, unsigned int layoutIndex, const std::string& id, unsigned int graphicalObjectIndex, unsigned int textGlyphIndex, const double& x);

/// @brief Retrieves the "y" position of a TextGlyph object within the first layout of the SBML document.
/// This function fetches the "y" coordinate of the bounding box of a TextGlyph object, identified by its index and associated with a model entity identified by its ID, within the first layout of the SBML document. Defaults for graphicalObjectIndex and textGlyphIndex are 0. If the TextGlyph object does not exist, the function returns 0.0.
/// @param document A pointer to the SBMLDocument object.
/// @param id The ID of the model entity associated with the TextGlyph object to be retrieved.
/// @param graphicalObjectIndex (Optional) The index of the GraphicalObject within the layout. Defaults to 0.
/// @param textGlyphIndex (Optional) The index of the TextGlyph within the graphical object. Defaults to 0.
/// @return The "y" position of the bounding box of the specified TextGlyph object, or 0.0 if the object is NULL.
LIBSBMLNETWORK_EXTERN const double getTextPositionY(SBMLDocument* document, const std::string& id, unsigned int graphicalObjectIndex = 0, unsigned int textGlyphIndex = 0);

/// @brief Retrieves the "y" position of a TextGlyph object within a specific layout of the SBML document.
/// This function fetches the "y" coordinate of the bounding box of a TextGlyph object, identified by its index and associated with a model entity identified by its ID, within a specified layout of the SBML document. The layout is determined by its index. Defaults for graphicalObjectIndex and textGlyphIndex are 0. If the TextGlyph object or the layout does not exist, the function returns 0.0.
/// @param document A pointer to the SBMLDocument object.
/// @param layoutIndex The index of the layout within the SBML document from which to retrieve the TextGlyph object.
/// @param id The ID of the model entity associated with the TextGlyph object to be retrieved.
/// @param graphicalObjectIndex (Optional) The index of the GraphicalObject within the layout. Defaults to 0.
/// @param textGlyphIndex (Optional) The index of the TextGlyph within the graphical object. Defaults to 0.
/// @return The "y" position of the bounding box of the specified TextGlyph object, or 0.0 if the object is NULL.
LIBSBMLNETWORK_EXTERN const double getTextPositionY(SBMLDocument* document, unsigned int layoutIndex, const std::string& id, unsigned int graphicalObjectIndex = 0, unsigned int textGlyphIndex = 0);

/// @brief Sets the "y" position of a TextGlyph object within the first layout of the SBML document.
/// This function assigns a new "y" coordinate to the bounding box of a TextGlyph object, identified by its associated model entity ID. This operation is performed within the first layout of the SBML document.
/// @param document A pointer to the SBMLDocument object.
/// @param id The ID of the model entity associated with the TextGlyph object to be modified.
/// @param y The new "y" position to set for the bounding box of the TextGlyph object.
/// @return An integer value indicating success (non-zero) or failure (zero).
LIBSBMLNETWORK_EXTERN int setTextPositionY(SBMLDocument* document, const std::string& id, const double& y);

/// @brief Sets the "y" position of a TextGlyph object within a specific layout of the SBML document.
/// This function assigns a new "y" coordinate to the bounding box of a TextGlyph object, identified by its associated model entity ID and within a specified layout of the SBML document. The layout is determined by its index.
/// @param document A pointer to the SBMLDocument object.
/// @param layoutIndex The index of the layout within the SBML document in which the TextGlyph object is located.
/// @param id The ID of the model entity associated with the TextGlyph object to be modified.
/// @param y The new "y" position to set for the bounding box of the TextGlyph object.
/// @return An integer value indicating success (non-zero) or failure (zero).
LIBSBMLNETWORK_EXTERN int setTextPositionY(SBMLDocument* document, unsigned int layoutIndex, const std::string& id, const double& y);

/// @brief Sets the "y" position of a TextGlyph object, identified by graphical object index, within the first layout of the SBML document.
/// This function assigns a new "y" coordinate to the bounding box of a TextGlyph object, identified by its associated model entity ID and graphical object index, within the first layout of the SBML document.
/// @param document A pointer to the SBMLDocument object.
/// @param id The ID of the model entity associated with the TextGlyph object to be modified.
/// @param graphicalObjectIndex The index of the GraphicalObject within the layout.
/// @param y The new "y" position to set for the bounding box of the TextGlyph object.
/// @return An integer value indicating success (non-zero) or failure (zero).
LIBSBMLNETWORK_EXTERN int setTextPositionY(SBMLDocument* document, const std::string& id, unsigned int graphicalObjectIndex, const double& y);

/// @brief Sets the "y" position of a TextGlyph object, identified by graphical object index, within a specific layout of the SBML document.
/// This function assigns a new "y" coordinate to the bounding box of a TextGlyph object, identified by its associated model entity ID and graphical object index, within a specified layout of the SBML document. The layout is determined by its index.
/// @param document A pointer to the SBMLDocument object.
/// @param layoutIndex The index of the layout within the SBML document in which the TextGlyph object is located.
/// @param id The ID of the model entity associated with the TextGlyph object to be modified.
/// @param graphicalObjectIndex The index of the GraphicalObject within the layout.
/// @param y The new "y" position to set for the bounding box of the TextGlyph object.
/// @return An integer value indicating success (non-zero) or failure (zero).
LIBSBMLNETWORK_EXTERN int setTextPositionY(SBMLDocument* document, unsigned int layoutIndex, const std::string& id, unsigned int graphicalObjectIndex, const double& y);

/// @brief Sets the "y" position of a TextGlyph object, identified by both graphical and text glyph indices, within the first layout of the SBML document.
/// This function assigns a new "y" coordinate to the bounding box of a TextGlyph object, identified by its associated model entity ID, graphical object index, and text glyph index, within the first layout of the SBML document.
/// @param document A pointer to the SBMLDocument object.
/// @param id The ID of the model entity associated with the TextGlyph object to be modified.
/// @param graphicalObjectIndex The index of the GraphicalObject within the layout.
/// @param textGlyphIndex The index of the TextGlyph within the graphical object.
/// @param y The new "y" position to set for the bounding box of the TextGlyph object.
/// @return An integer value indicating success (non-zero) or failure (zero).
LIBSBMLNETWORK_EXTERN int setTextPositionY(SBMLDocument* document, const std::string& id, unsigned int graphicalObjectIndex, unsigned int textGlyphIndex, const double& y);

/// @brief Sets the "y" position of a TextGlyph object, identified by both graphical and text glyph indices, within a specific layout of the SBML document.
/// This function assigns a new "y" coordinate to the bounding box of a TextGlyph object, identified by its associated model entity ID, graphical object index, and text glyph index, within a specified layout of the SBML document. The layout is determined by its index.
/// @param document A pointer to the SBMLDocument object.
/// @param layoutIndex The index of the layout within the SBML document in which the TextGlyph object is located.
/// @param id The ID of the model entity associated with the TextGlyph object to be modified.
/// @param graphicalObjectIndex The index of the GraphicalObject within the layout.
/// @param textGlyphIndex The index of the TextGlyph within the graphical object.
/// @param y The new "y" position to set for the bounding box of the TextGlyph object.
/// @return An integer value indicating success (non-zero) or failure (zero).
LIBSBMLNETWORK_EXTERN int setTextPositionY(SBMLDocument* document, unsigned int layoutIndex, const std::string& id, unsigned int graphicalObjectIndex, unsigned int textGlyphIndex, const double& y);

/// @brief Sets both the "x" and "y" positions of a TextGlyph object within the first layout of the SBML document.
/// This function assigns new "x" and "y" coordinates to the bounding box of a TextGlyph object, identified by its associated model entity ID. This operation is performed within the first layout of the SBML document.
/// @param document A pointer to the SBMLDocument object.
/// @param id The ID of the model entity associated with the TextGlyph object to be modified.
/// @param x The new "x" position to set for the bounding box of the TextGlyph object.
/// @param y The new "y" position to set for the bounding box of the TextGlyph object.
/// @return An integer value indicating success (non-zero) or failure (zero).
LIBSBMLNETWORK_EXTERN int setTextPosition(SBMLDocument* document, const std::string& id, const double& x, const double& y);

/// @brief Sets both the "x" and "y" positions of a TextGlyph object within a specific layout of the SBML document.
/// This function assigns new "x" and "y" coordinates to the bounding box of a TextGlyph object, identified by its associated model entity ID and within a specified layout of the SBML document. The layout is determined by its index.
/// @param document A pointer to the SBMLDocument object.
/// @param layoutIndex The index of the layout within the SBML document in which the TextGlyph object is located.
/// @param id The ID of the model entity associated with the TextGlyph object to be modified.
/// @param x The new "x" position to set for the bounding box of the TextGlyph object.
/// @param y The new "y" position to set for the bounding box of the TextGlyph object.
/// @return An integer value indicating success (non-zero) or failure (zero).
LIBSBMLNETWORK_EXTERN int setTextPosition(SBMLDocument* document, unsigned int layoutIndex, const std::string& id, const double& x, const double& y);

/// @brief Sets both the "x" and "y" positions of a TextGlyph object, identified by graphical object index, within the first layout of the SBML document.
/// This function assigns new "x" and "y" coordinates to the bounding box of a TextGlyph object, identified by its associated model entity ID and graphical object index, within the first layout of the SBML document.
/// @param document A pointer to the SBMLDocument object.
/// @param id The ID of the model entity associated with the TextGlyph object to be modified.
/// @param graphicalObjectIndex The index of the GraphicalObject within the layout.
/// @param x The new "x" position to set for the bounding box of the TextGlyph object.
/// @param y The new "y" position to set for the bounding box of the TextGlyph object.
/// @return An integer value indicating success (non-zero) or failure (zero).
LIBSBMLNETWORK_EXTERN int setTextPosition(SBMLDocument* document, const std::string& id, unsigned int graphicalObjectIndex, const double& x, const double& y);

/// @brief Sets both the "x" and "y" positions of a TextGlyph object, identified by graphical object index, within a specific layout of the SBML document.
/// This function assigns new "x" and "y" coordinates to the bounding box of a TextGlyph object, identified by its associated model entity ID and graphical object index, within a specified layout of the SBML document. The layout is determined by its index.
/// @param document A pointer to the SBMLDocument object.
/// @param layoutIndex The index of the layout within the SBML document in which the TextGlyph object is located.
/// @param id The ID of the model entity associated with the TextGlyph object to be modified.
/// @param graphicalObjectIndex The index of the GraphicalObject within the layout.
/// @param x The new "x" position to set for the bounding box of the TextGlyph object.
/// @param y The new "y" position to set for the bounding box of the TextGlyph object.
/// @return An integer value indicating success (non-zero) or failure (zero).
LIBSBMLNETWORK_EXTERN int setTextPosition(SBMLDocument* document, unsigned int layoutIndex, const std::string& id, unsigned int graphicalObjectIndex, const double& x, const double& y);

/// @brief Sets both the "x" and "y" positions of a TextGlyph object within the first layout of the SBML document.
/// This function assigns new "x" and "y" coordinates to the bounding box of a TextGlyph object, identified by its associated model entity ID, graphical object index, and text glyph index. This operation is performed within the first layout of the SBML document.
/// @param document A pointer to the SBMLDocument object.
/// @param id The ID of the model entity associated with the TextGlyph object to be modified.
/// @param graphicalObjectIndex The index of the GraphicalObject within the layout.
/// @param textGlyphIndex The index of the TextGlyph within the graphical object.
/// @param x The new "x" position to set for the bounding box of the TextGlyph object.
/// @param y The new "y" position to set for the bounding box of the TextGlyph object.
/// @return An integer value indicating success (non-zero) or failure (zero).
LIBSBMLNETWORK_EXTERN int setTextPosition(SBMLDocument* document, const std::string& id, unsigned int graphicalObjectIndex, unsigned int textGlyphIndex, const double& x, const double& y);

/// @brief Sets both the "x" and "y" positions of a TextGlyph object within a specific layout of the SBML document.
/// This function assigns new "x" and "y" coordinates to the bounding box of a TextGlyph object, identified by its associated model entity ID, graphical object index, and text glyph index, within a specified layout of the SBML document. The layout is determined by its index.
/// @param document A pointer to the SBMLDocument object.
/// @param layoutIndex The index of the layout within the SBML document in which the TextGlyph object is located.
/// @param id The ID of the model entity associated with the TextGlyph object to be modified.
/// @param graphicalObjectIndex The index of the GraphicalObject within the layout.
/// @param textGlyphIndex The index of the TextGlyph within the graphical object.
/// @param x The new "x" position to set for the bounding box of the TextGlyph object.
/// @param y The new "y" position to set for the bounding box of the TextGlyph object.
/// @return An integer value indicating success (non-zero) or failure (zero).
LIBSBMLNETWORK_EXTERN int setTextPosition(SBMLDocument* document, unsigned int layoutIndex, const std::string& id, unsigned int graphicalObjectIndex, unsigned int textGlyphIndex, const double& x, const double& y);

/// @brief Retrieves the width of the bounding box of a TextGlyph object within the first layout of the SBML document.
/// This function fetches the width of the bounding box of a TextGlyph object, identified by its associated model entity ID, graphical object index, and text glyph index, within the first layout of the SBML document. Defaults for graphicalObjectIndex and textGlyphIndex are 0. If the TextGlyph object does not exist, the function returns 0.0.
/// @param document A pointer to the SBMLDocument object.
/// @param id The ID of the model entity associated with the TextGlyph object to be retrieved.
/// @param graphicalObjectIndex (Optional) The index of the GraphicalObject within the layout. Defaults to 0.
/// @param textGlyphIndex (Optional) The index of the TextGlyph within the graphical object. Defaults to 0.
/// @return The width of the bounding box of the specified TextGlyph object, or 0.0 if the object is NULL.
LIBSBMLNETWORK_EXTERN const double getTextDimensionWidth(SBMLDocument* document, const std::string& id, unsigned int graphicalObjectIndex = 0, unsigned int textGlyphIndex = 0);

/// @brief Retrieves the width of the bounding box of a TextGlyph object within a specific layout of the SBML document.
/// This function fetches the width of the bounding box of a TextGlyph object, identified by its associated model entity ID, graphical object index, and text glyph index, within a specified layout of the SBML document. The layout is determined by its index. Defaults for graphicalObjectIndex and textGlyphIndex are 0. If the TextGlyph object or the layout does not exist, the function returns 0.0.
/// @param document A pointer to the SBMLDocument object.
/// @param layoutIndex The index of the layout within the SBML document from which to retrieve the TextGlyph object.
/// @param id The ID of the model entity associated with the TextGlyph object to be retrieved.
/// @param graphicalObjectIndex (Optional) The index of the GraphicalObject within the layout. Defaults to 0.
/// @param textGlyphIndex (Optional) The index of the TextGlyph within the graphical object. Defaults to 0.
/// @return The width of the bounding box of the specified TextGlyph object, or 0.0 if the object is NULL.
LIBSBMLNETWORK_EXTERN const double getTextDimensionWidth(SBMLDocument* document, unsigned int layoutIndex, const std::string& id, unsigned int graphicalObjectIndex = 0, unsigned int textGlyphIndex = 0);

/// @brief Sets the width of the bounding box of a TextGlyph object within the first layout of the SBML document.
/// This function assigns a new width to the bounding box of a TextGlyph object, identified by its associated model entity ID. This operation is performed within the first layout of the SBML document.
/// @param document A pointer to the SBMLDocument object.
/// @param id The ID of the model entity associated with the TextGlyph object to be modified.
/// @param width The new width to set for the bounding box of the TextGlyph object.
/// @return An integer value indicating success (non-zero) or failure (zero).
LIBSBMLNETWORK_EXTERN int setTextDimensionWidth(SBMLDocument* document, const std::string& id, const double& width);

/// @brief Sets the width of the bounding box of a TextGlyph object within a specific layout of the SBML document.
/// This function assigns a new width to the bounding box of a TextGlyph object, identified by its associated model entity ID and within a specified layout of the SBML document. The layout is determined by its index.
/// @param document A pointer to the SBMLDocument object.
/// @param layoutIndex The index of the layout within the SBML document in which the TextGlyph object is located.
/// @param id The ID of the model entity associated with the TextGlyph object to be modified.
/// @param width The new width to set for the bounding box of the TextGlyph object.
/// @return An integer value indicating success (non-zero) or failure (zero).
LIBSBMLNETWORK_EXTERN int setTextDimensionWidth(SBMLDocument* document, unsigned int layoutIndex, const std::string& id, const double& width);

/// @brief Sets the width of the bounding box of a TextGlyph object, identified by graphical object index, within the first layout of the SBML document.
/// This function assigns a new width to the bounding box of a TextGlyph object, identified by its associated model entity ID and graphical object index, within the first layout of the SBML document.
/// @param document A pointer to the SBMLDocument object.
/// @param id The ID of the model entity associated with the TextGlyph object to be modified.
/// @param graphicalObjectIndex The index of the GraphicalObject within the layout.
/// @param width The new width to set for the bounding box of the TextGlyph object.
/// @return An integer value indicating success (non-zero) or failure (zero).
LIBSBMLNETWORK_EXTERN int setTextDimensionWidth(SBMLDocument* document, const std::string& id, unsigned int graphicalObjectIndex, const double& width);

/// @brief Sets the width of the bounding box of a TextGlyph object, identified by graphical object index, within a specific layout of the SBML document.
/// This function assigns a new width to the bounding box of a TextGlyph object, identified by its associated model entity ID and graphical object index, within a specified layout of the SBML document. The layout is determined by its index.
/// @param document A pointer to the SBMLDocument object.
/// @param layoutIndex The index of the layout within the SBML document in which the TextGlyph object is located.
/// @param id The ID of the model entity associated with the TextGlyph object to be modified.
/// @param graphicalObjectIndex The index of the GraphicalObject within the layout.
/// @param width The new width to set for the bounding box of the TextGlyph object.
/// @return An integer value indicating success (non-zero) or failure (zero).
LIBSBMLNETWORK_EXTERN int setTextDimensionWidth(SBMLDocument* document, unsigned int layoutIndex, const std::string& id, unsigned int graphicalObjectIndex, const double& width);

/// @brief Sets the width of the bounding box of a TextGlyph object, identified by both graphical and text glyph indices, within the first layout of the SBML document.
/// This function assigns a new width to the bounding box of a TextGlyph object, identified by its associated model entity ID, graphical object index, and text glyph index, within the first layout of the SBML document.
/// @param document A pointer to the SBMLDocument object.
/// @param id The ID of the model entity associated with the TextGlyph object to be modified.
/// @param graphicalObjectIndex The index of the GraphicalObject within the layout.
/// @param textGlyphIndex The index of the TextGlyph within the graphical object.
/// @param width The new width to set for the bounding box of the TextGlyph object.
/// @return An integer value indicating success (non-zero) or failure (zero).
LIBSBMLNETWORK_EXTERN int setTextDimensionWidth(SBMLDocument* document, const std::string& id, unsigned int graphicalObjectIndex, unsigned int textGlyphIndex, const double& width);

/// @brief Sets the width of the bounding box of a TextGlyph object within a specific layout of the SBML document.
/// This function assigns a new width to the bounding box of a TextGlyph object, identified by its associated model entity ID, graphical object index, and text glyph index, within a specified layout of the SBML document. The layout is determined by its index.
/// @param document A pointer to the SBMLDocument object.
/// @param layoutIndex The index of the layout within the SBML document in which the TextGlyph object is located.
/// @param id The ID of the model entity associated with the TextGlyph object to be modified.
/// @param graphicalObjectIndex The index of the GraphicalObject within the layout.
/// @param textGlyphIndex The index of the TextGlyph within the graphical object.
/// @param width The new width to set for the bounding box of the TextGlyph object.
/// @return An integer value indicating success (non-zero) or failure (zero).
LIBSBMLNETWORK_EXTERN int setTextDimensionWidth(SBMLDocument* document, unsigned int layoutIndex, const std::string& id, unsigned int graphicalObjectIndex, unsigned int textGlyphIndex, const double& width);

/// @brief Retrieves the height of the bounding box of a TextGlyph object within the first layout of the SBML document.
/// This function fetches the height of the bounding box of a TextGlyph object, identified by its index and associated with a model entity identified by its ID, within the first layout of the SBML document. Defaults for graphicalObjectIndex and textGlyphIndex are 0. If the TextGlyph object does not exist, the function returns 0.0.
/// @param document A pointer to the SBMLDocument object.
/// @param id The ID of the model entity associated with the TextGlyph object to be retrieved.
/// @param graphicalObjectIndex (Optional) The index of the GraphicalObject within the layout. Defaults to 0.
/// @param textGlyphIndex (Optional) The index of the TextGlyph within the graphical object. Defaults to 0.
/// @return The height of the bounding box of the specified TextGlyph object, or 0.0 if the object is NULL.
LIBSBMLNETWORK_EXTERN const double getTextDimensionHeight(SBMLDocument* document, const std::string& id, unsigned int graphicalObjectIndex = 0, unsigned int textGlyphIndex = 0);

/// @brief Retrieves the height of the bounding box of a TextGlyph object within a specific layout of the SBML document.
/// This function fetches the height of the bounding box of a TextGlyph object, identified by its associated model entity ID, graphical object index, and text glyph index, within a specified layout of the SBML document. The layout is determined by its index. Defaults for graphicalObjectIndex and textGlyphIndex are 0. If the TextGlyph object or the layout does not exist, the function returns 0.0.
/// @param document A pointer to the SBMLDocument object.
/// @param layoutIndex The index of the layout within the SBML document from which to retrieve the TextGlyph object.
/// @param id The ID of the model entity associated with the TextGlyph object to be retrieved.
/// @param graphicalObjectIndex (Optional) The index of the GraphicalObject within the layout. Defaults to 0.
/// @param textGlyphIndex (Optional) The index of the TextGlyph within the graphical object. Defaults to 0.
/// @return The height of the bounding box of the specified TextGlyph object, or 0.0 if the object is NULL.
LIBSBMLNETWORK_EXTERN const double getTextDimensionHeight(SBMLDocument* document, unsigned int layoutIndex, const std::string& id, unsigned int graphicalObjectIndex = 0, unsigned int textGlyphIndex = 0);

/// @brief Sets the height of the bounding box of a TextGlyph object within the first layout of the SBML document.
/// This function assigns a new height to the bounding box of a TextGlyph object, identified by its associated model entity ID. This operation is performed within the first layout of the SBML document.
/// @param document A pointer to the SBMLDocument object.
/// @param id The ID of the model entity associated with the TextGlyph object to be modified.
/// @param height The new height to set for the bounding box of the TextGlyph object.
/// @return An integer value indicating success (non-zero) or failure (zero).
LIBSBMLNETWORK_EXTERN int setTextDimensionHeight(SBMLDocument* document, const std::string& id, const double& height);

/// @brief Sets the height of the bounding box of a TextGlyph object within a specific layout of the SBML document.
/// This function assigns a new height to the bounding box of a TextGlyph object, identified by its associated model entity ID and within a specified layout of the SBML document. The layout is determined by its index.
/// @param document A pointer to the SBMLDocument object.
/// @param layoutIndex The index of the layout within the SBML document in which the TextGlyph object is located.
/// @param id The ID of the model entity associated with the TextGlyph object to be modified.
/// @param height The new height to set for the bounding box of the TextGlyph object.
/// @return An integer value indicating success (non-zero) or failure (zero).
LIBSBMLNETWORK_EXTERN int setTextDimensionHeight(SBMLDocument* document, unsigned int layoutIndex, const std::string& id, const double& height);

/// @brief Sets the height of the bounding box of a TextGlyph object, identified by graphical object index, within the first layout of the SBML document.
/// This function assigns a new height to the bounding box of a TextGlyph object, identified by its associated model entity ID and graphical object index, within the first layout of the SBML document.
/// @param document A pointer to the SBMLDocument object.
/// @param id The ID of the model entity associated with the TextGlyph object to be modified.
/// @param graphicalObjectIndex The index of the GraphicalObject within the layout.
/// @param height The new height to set for the bounding box of the TextGlyph object.
/// @return An integer value indicating success (non-zero) or failure (zero).
LIBSBMLNETWORK_EXTERN int setTextDimensionHeight(SBMLDocument* document, const std::string& id, unsigned int graphicalObjectIndex, const double& height);

/// @brief Sets the height of the bounding box of a TextGlyph object, identified by graphical object index, within a specific layout of the SBML document.
/// This function assigns a new height to the bounding box of a TextGlyph object, identified by its associated model entity ID and graphical object index, within a specified layout of the SBML document. The layout is determined by its index.
/// @param document A pointer to the SBMLDocument object.
/// @param layoutIndex The index of the layout within the SBML document in which the TextGlyph object is located.
/// @param id The ID of the model entity associated with the TextGlyph object to be modified.
/// @param graphicalObjectIndex The index of the GraphicalObject within the layout.
/// @param height The new height to set for the bounding box of the TextGlyph object.
/// @return An integer value indicating success (non-zero) or failure (zero).
LIBSBMLNETWORK_EXTERN int setTextDimensionHeight(SBMLDocument* document, unsigned int layoutIndex, const std::string& id, unsigned int graphicalObjectIndex, const double& height);

/// @brief Sets the height of the bounding box of a TextGlyph object within the first layout of the SBML document.
/// This function assigns a new height to the bounding box of a TextGlyph object, identified by its associated model entity ID, graphical object index, and text glyph index. This operation is performed within the first layout of the SBML document.
/// @param document A pointer to the SBMLDocument object.
/// @param id The ID of the model entity associated with the TextGlyph object to be modified.
/// @param graphicalObjectIndex The index of the GraphicalObject within the layout.
/// @param textGlyphIndex The index of the TextGlyph within the graphical object.
/// @param height The new height to set for the bounding box of the TextGlyph object.
/// @return An integer value indicating success (non-zero) or failure (zero).
LIBSBMLNETWORK_EXTERN int setTextDimensionHeight(SBMLDocument* document, const std::string& id, unsigned int graphicalObjectIndex, unsigned int textGlyphIndex, const double& height);

/// @brief Sets the height of the bounding box of a TextGlyph object within a specific layout of the SBML document.
/// This function assigns a new height to the bounding box of a TextGlyph object, identified by its associated model entity ID, graphical object index, and text glyph index, within a specified layout of the SBML document. The layout is determined by its index.
/// @param document A pointer to the SBMLDocument object.
/// @param layoutIndex The index of the layout within the SBML document in which the TextGlyph object is located.
/// @param id The ID of the model entity associated with the TextGlyph object to be modified.
/// @param graphicalObjectIndex The index of the GraphicalObject within the layout.
/// @param textGlyphIndex The index of the TextGlyph within the graphical object.
/// @param height The new height to set for the bounding box of the TextGlyph object.
/// @return An integer value indicating success (non-zero) or failure (zero).
LIBSBMLNETWORK_EXTERN int setTextDimensionHeight(SBMLDocument* document, unsigned int layoutIndex, const std::string& id, unsigned int graphicalObjectIndex, unsigned int textGlyphIndex, const double& height);

/// @brief Predicate returning true if the GraphicalObject with the given index associated with the model entity with the given id of
/// the first Layout object in the SBML document has a Curve object and the curve consists of one or more segments.
/// @param document a pointer to the SBMLDocument object.
/// @param id the id of the model entity the GraphicalObject object associated with it to be returned.
/// @param graphicalObjectIndex the index of the GraphicalObject to return.
/// @return @c true if the GraphicalObject has a Curve object and the curve consists of one or more segments, false otherwise
LIBSBMLNETWORK_EXTERN bool isSetCurve(SBMLDocument* document, const std::string& id, unsigned int graphicalObjectIndex = 0);

/// @brief Predicate returning true if the GraphicalObject with the given index associated with the model entity with the given id of the Layout object with the given index in the SBML document
/// has a Curve object and the curve consists of one or more segments.
/// @param document a pointer to the SBMLDocument object.
/// @param layoutIndex the index number of the Layout to return.
/// @param id the id of the model entity the GraphicalObject object associated with it to be returned.
/// @param graphicalObjectIndex the index of the GraphicalObject to return.
/// @return @c true if the GraphicalObject has a Curve object and the curve consists of one or more segments, false otherwise
LIBSBMLNETWORK_EXTERN bool isSetCurve(SBMLDocument* document, unsigned int layoutIndex, const std::string& id, unsigned int graphicalObjectIndex = 0);

/// @brief Returns the Curve object of the GraphicalObject with the given index associated with the model entity with the given id of the first Layout object in the SBML document.
/// @param document a pointer to the SBMLDocument object.
/// @param id the id of the model entity the GraphicalObject object associated with it to be returned.
/// @param graphicalObjectIndex the index of the GraphicalObject to return.
/// @return the Curve object of the GraphicalObject object, or @c NULL if the object is @c NULL or does not have a Curve object
LIBSBMLNETWORK_EXTERN Curve* getCurve(SBMLDocument* document, const std::string& id, unsigned int graphicalObjectIndex = 0);

/// @brief Returns the Curve object of the GraphicalObject with the given index associated with the model entity with the given id of the Layout object with the given index in the SBML document.
/// @param document a pointer to the SBMLDocument object.
/// @param layoutIndex the index number of the Layout to return.
/// @param id the id of the model entity the GraphicalObject object associated with it to be returned.
/// @param graphicalObjectIndex the index of the GraphicalObject to return.
/// @return the Curve object of the GraphicalObject object, or @c NULL if the object is @c NULL or does not have a Curve object
LIBSBMLNETWORK_EXTERN Curve* getCurve(SBMLDocument* document, unsigned int layoutIndex, const std::string& id, unsigned int graphicalObjectIndex = 0);

/// @brief Returns the number of curve segments of the curve of the GraphicalObject with the given index associated with the model entity with the given id of the first Layout object in the SBML document.
/// @param document a pointer to the SBMLDocument object.
/// @param id the id of the model entity the GraphicalObject object associated with it to be returned.
/// @param graphicalObjectIndex the index of the GraphicalObject to return.
/// @return the number of curve segments of the curve of the GraphicalObject object, or @c 0 if the object is @c NULL
/// or does not have a curve
LIBSBMLNETWORK_EXTERN const unsigned int getNumCurveSegments(SBMLDocument* document, const std::string& id, unsigned int graphicalObjectIndex = 0);

/// @brief Returns the number of curve segments of the curve of the GraphicalObject with the given index associated with the model entity with the given id of the Layout object with the given index in the SBML document.
/// @param document a pointer to the SBMLDocument object.
/// @param layoutIndex the index number of the Layout to return.
/// @param id the id of the model entity the GraphicalObject object associated with it to be returned.
/// @param graphicalObjectIndex the index of the GraphicalObject to return.
/// @return the number of curve segments of the curve of the GraphicalObject object, or @c 0 if the object is @c NULL
/// or does not have a curve
LIBSBMLNETWORK_EXTERN const unsigned int getNumCurveSegments(SBMLDocument* document, unsigned int layoutIndex, const std::string& id, unsigned int graphicalObjectIndex = 0);

/// @brief Returns a pointer to the curve segment with the given index of the GraphicalObject with the given index associated with the model entity with the given id of the first Layout object in the SBML document.
/// @param document a pointer to the SBMLDocument object.
/// @param id the id of the model entity the GraphicalObject object associated with it to be returned.
/// @param graphicalObjectIndex the index of the GraphicalObject to return.
/// @param curveSegmentIndex the index value of the curve segment to return.
/// @return the @c LineSegment representing the child "curveSegment" with the appropriate index, or NULL if no such LineSegment exists for
/// this GraphicalObject object.
LIBSBMLNETWORK_EXTERN LineSegment* getCurveSegment(SBMLDocument* document, const std::string& id, unsigned int graphicalObjectIndex = 0, unsigned int curveSegmentIndex = 0);

/// @brief Returns a pointer to the curve segment with the given index of the GraphicalObject with the given index associated with the model entity with the given id of the Layout object with the given index in the SBML document.
/// @param document a pointer to the SBMLDocument object.
/// @param layoutIndex the index number of the Layout to return.
/// @param id the id of the model entity the GraphicalObject object associated with it to be returned.
/// @param graphicalObjectIndex the index of the GraphicalObject to return.
/// @param curveSegmentIndex the index value of the curve segment to return.
/// @return the @c LineSegment representing the child "curveSegment" with the appropriate index, or NULL if no such LineSegment exists for
/// this GraphicalObject object.
LIBSBMLNETWORK_EXTERN LineSegment* getCurveSegment(SBMLDocument* document, unsigned int layoutIndex, const std::string& id, unsigned int graphicalObjectIndex = 0, unsigned int curveSegmentIndex = 0);

/// @brief Creates a new LineSegment and adds it to the end of the list of the curve of the GraphicalObject
/// with the given index associated with the model entity with the given id of the first Layout object in the SBML document.
/// @param document a pointer to the SBMLDocument object.
/// @param id the id of the model entity the GraphicalObject object associated with it to be returned.
/// @param graphicalObjectIndex the index of the GraphicalObject to return.
/// @return the created @c LineSegment, or NULL if the line segment could not be created.
LIBSBMLNETWORK_EXTERN LineSegment* createLineCurveSegment(SBMLDocument* document, const std::string& id, unsigned int graphicalObjectIndex = 0);

/// @brief Creates a new LineSegment and adds it to the end of the list of the curve of the GraphicalObject
/// with the given index associated with the model entity with the given id of the Layout object with the given index in the SBML document.
/// @param document a pointer to the SBMLDocument object.
/// @param layoutIndex the index number of the Layout to return.
/// @param id the id of the model entity the GraphicalObject object associated with it to be returned.
/// @param graphicalObjectIndex the index of the GraphicalObject to return.
/// @return the created @c LineSegment, or NULL if the line segment could not be created.
LIBSBMLNETWORK_EXTERN LineSegment* createLineCurveSegment(SBMLDocument* document, unsigned int layoutIndex, const std::string& id, unsigned int graphicalObjectIndex = 0);

/// @brief Creates a new CubicBezier and adds it to the end of the list of the curve of the GraphicalObject
/// with the given index associated with the model entity with the given id of the first Layout object in the SBML document.
/// @param document a pointer to the SBMLDocument object.
/// @param id the id of the model entity the GraphicalObject object associated with it to be returned.
/// @param graphicalObjectIndex the index of the GraphicalObject to return.
/// @return the created @c CubicBezier, or NULL if the line segment could not be created.
LIBSBMLNETWORK_EXTERN CubicBezier* createCubicBezierCurveSegment(SBMLDocument* document, const std::string& id, unsigned int graphicalObjectIndex = 0);

/// @brief Creates a new CubicBezier and adds it to the end of the list of the curve of the GraphicalObject
/// with the given index associated with the model entity with the given id of the Layout object with the given index in the SBML document.
/// @param document a pointer to the SBMLDocument object.
/// @param layoutIndex the index number of the Layout to return.
/// @param id the id of the model entity the GraphicalObject object associated with it to be returned.
/// @param graphicalObjectIndex the index of the GraphicalObject to return.
/// @return the created @c CubicBezier, or NULL if the line segment could not be created.
LIBSBMLNETWORK_EXTERN CubicBezier* createCubicBezierCurveSegment(SBMLDocument* document, unsigned int layoutIndex, const std::string& id, unsigned int graphicalObjectIndex = 0);

/// @brief Removes and deletes the curve segment with the given index from the list of the Curve of the GraphicalObject
/// with the given index associated with the model entity with the given id of the first Layout object in the SBML document.
/// @param document a pointer to the SBMLDocument object.
/// @param id the id of the model entity the GraphicalObject object associated with it to be returned.
/// @param graphicalObjectIndex the index of the GraphicalObject to return.
/// @param curveSegmentIndex an unsigned int representing the index of the curve segment to remove.
/// @return integer value indicating success/failure of the function.
LIBSBMLNETWORK_EXTERN int removeCurveSegment(SBMLDocument* document, const std::string& id, unsigned int curveSegmentIndex = 0);

/// @brief Removes and deletes the curve segment with the given index from the list of the Curve of the GraphicalObject
/// with the given index associated with the model entity with the given id of the Layout object with the given index in the SBML document.
/// @param document a pointer to the SBMLDocument object.
/// @param layoutIndex the index number of the Layout to return.
/// @param id the id of the model entity the GraphicalObject object associated with it to be returned.
/// @param graphicalObjectIndex the index of the GraphicalObject to return.
/// @param curveSegmentIndex an unsigned int representing the index of the curve segment to remove.
/// @return integer value indicating success/failure of the function.
LIBSBMLNETWORK_EXTERN int removeCurveSegment(SBMLDocument* document, unsigned int layoutIndex, const std::string& id, unsigned int curveSegmentIndex = 0);

/// @brief Predicate returning true if the curve segment with the given index of the Curve of the GraphicalObject
/// with the given index associated with the model entity with the given id of the first Layout object in the SBML document is of type CubicBezier.
/// @param document a pointer to the SBMLDocument object.
/// @param id the id of the model entity the GraphicalObject object associated with it to be returned.
/// @param graphicalObjectIndex the index of the GraphicalObject to return.
/// @param curveSegmentIndex an unsigned int representing the index of the curve segment.
/// @return @c true if this curve segment is of type CubicBezier, false otherwise
LIBSBMLNETWORK_EXTERN bool isCubicBezier(SBMLDocument* document, const std::string& id, unsigned int graphicalObjectIndex = 0, unsigned int curveSegmentIndex = 0);

/// @brief Predicate returning true if the curve segment with the given index of the Curve of the GraphicalObject
/// with the given index associated with the model entity with the given id of the Layout object with the given index in the SBML document is of type CubicBezier.
/// @param document a pointer to the SBMLDocument object.
/// @param layoutIndex the index number of the Layout to return.
/// @param id the id of the model entity the GraphicalObject object associated with it to be returned.
/// @param graphicalObjectIndex the index of the GraphicalObject to return.
/// @param curveSegmentIndex an unsigned int representing the index of the curve segment.
/// @return @c true if this curve segment is of type CubicBezier, false otherwise
LIBSBMLNETWORK_EXTERN bool isCubicBezier(SBMLDocument* document, unsigned int layoutIndex, const std::string& id, unsigned int graphicalObjectIndex = 0, unsigned int curveSegmentIndex = 0);

/// @brief Returns the value of the "x" attribute of the start point of the curve segment with the given index of the curve of the GraphicalObject
/// with the given index associated with the model entity with the given id of the first Layout object in the SBML document.
/// @param document a pointer to the SBMLDocument object.
/// @param id the id of the model entity the GraphicalObject object associated with it to be returned.
/// @param graphicalObjectIndex the index of the GraphicalObject to return.
/// @param curveSegmentIndex an unsigned int representing the index of the curve segment to retrieve.
/// @return the "x" attribute of the start point of the the curve segment with the given index of the curve of this GraphicalObject object,
/// or @c 0.0 if the object is @c NULL or does not have a curve
LIBSBMLNETWORK_EXTERN const double getCurveSegmentStartPointX(SBMLDocument* document, const std::string& id, unsigned int graphicalObjectIndex = 0, unsigned int curveSegmentIndex = 0);

/// @brief Returns the value of the "x" attribute of the start point of the curve segment with the given index of the curve of the GraphicalObject
/// with the given index associated with the model entity with the given id of the Layout object with the given index in the SBML document.
/// @param document a pointer to the SBMLDocument object.
/// @param layoutIndex the index number of the Layout to return.
/// @param id the id of the model entity the GraphicalObject object associated with it to be returned.
/// @param graphicalObjectIndex the index of the GraphicalObject to return.
/// @param curveSegmentIndex an unsigned int representing the index of the curve segment to retrieve.
/// @return the "x" attribute of the start point of the the curve segment with the given index of the curve of this GraphicalObject object,
/// or @c 0.0 if the object is @c NULL or does not have a curve
LIBSBMLNETWORK_EXTERN const double getCurveSegmentStartPointX(SBMLDocument* document, unsigned int layoutIndex, const std::string& id, unsigned int graphicalObjectIndex = 0, unsigned int curveSegmentIndex = 0);

/// @brief Sets the value of the "x" attribute of the start point of the curve segment with the given index of the curve of the first GraphicalObject
/// associated with the model entity with the given id of the first Layout object in the SBML document.
/// @param document a pointer to the SBMLDocument object.
/// @param id the id of the model entity the GraphicalObject object associated with it to be returned.
/// @param curveSegmentIndex an unsigned int representing the index of the curve segment to retrieve.
/// @param x a double value to use as the value of the "x" attribute of the start point of the curve segment with the given index of the curve of this GraphicalObject object.
/// @return integer value indicating success/failure of the function.
LIBSBMLNETWORK_EXTERN int setCurveSegmentStartPointX(SBMLDocument* document, const std::string& id, unsigned int curveSegmentIndex, const double& x);

/// @brief Sets the value of the "x" attribute of the start point of the curve segment with the given index of the curve of the first GraphicalObject
/// associated with the model entity with the given id of the Layout object with the given index in the SBML document.
/// @param document a pointer to the SBMLDocument object.
/// @param layoutIndex the index number of the Layout to return.
/// @param id the id of the model entity the GraphicalObject object associated with it to be returned.
/// @param curveSegmentIndex an unsigned int representing the index of the curve segment to retrieve.
/// @param x a double value to use as the value of the "x" attribute of the start point of the curve segment with the given index of the curve of this GraphicalObject object.
/// @return integer value indicating success/failure of the function.
LIBSBMLNETWORK_EXTERN int setCurveSegmentStartPointX(SBMLDocument* document, unsigned int layoutIndex, const std::string& id, unsigned int curveSegmentIndex, const double& x);

/// @brief Sets the value of the "x" attribute of the start point of the curve segment with the given index of the curve of the GraphicalObject
/// with the given index associated with the model entity with the given id of the first Layout object in the SBML document.
/// @param document a pointer to the SBMLDocument object.
/// @param id the id of the model entity the GraphicalObject object associated with it to be returned.
/// @param graphicalObjectIndex the index of the GraphicalObject to return.
/// @param curveSegmentIndex an unsigned int representing the index of the curve segment to retrieve.
/// @param x a double value to use as the value of the "x" attribute of the start point of the curve segment with the given index of the curve of this GraphicalObject object.
/// @return integer value indicating success/failure of the function.
LIBSBMLNETWORK_EXTERN int setCurveSegmentStartPointX(SBMLDocument* document, const std::string& id, unsigned int graphicalObjectIndex, unsigned int curveSegmentIndex, const double& x);

/// @brief Sets the value of the "x" attribute of the start point of the curve segment with the given index of the curve of the GraphicalObject
/// with the given index associated with the model entity with the given id of the Layout object with the given index in the SBML document.
/// @param document a pointer to the SBMLDocument object.
/// @param layoutIndex the index number of the Layout to return.
/// @param id the id of the model entity the GraphicalObject object associated with it to be returned.
/// @param graphicalObjectIndex the index of the GraphicalObject to return.
/// @param curveSegmentIndex an unsigned int representing the index of the curve segment to retrieve.
/// @param x a double value to use as the value of the "x" attribute of the start point of the curve segment with the given index of the curve of this GraphicalObject object.
/// @return integer value indicating success/failure of the function.
LIBSBMLNETWORK_EXTERN int setCurveSegmentStartPointX(SBMLDocument* document, unsigned int layoutIndex, const std::string& id, unsigned int graphicalObjectIndex, unsigned int curveSegmentIndex, const double& x);

/// @brief Returns the value of the "y" attribute of the start point of the curve segment with the given index of the curve the GraphicalObject
/// with the given index associated with the model entity with the given id of the first Layout object in the SBML document.
/// @param document a pointer to the SBMLDocument object.
/// @param id the id of the model entity the GraphicalObject object associated with it to be returned.
/// @param graphicalObjectIndex the index of the GraphicalObject to return.
/// @param n an unsigned int representing the index of the curve segment to retrieve.
/// @return the "y" attribute of the start point of the curve segment with the given index of the curve of this GraphicalObject object, or @c 0.0 if the object is @c NULL
/// or does not have a curve
LIBSBMLNETWORK_EXTERN const double getCurveSegmentStartPointY(SBMLDocument* document, const std::string& id, unsigned int graphicalObjectIndex = 0, unsigned int curveSegmentIndex = 0);

/// @brief Returns the value of the "y" attribute of the start point of the curve segment with the given index of the curve the GraphicalObject
/// with the given index associated with the model entity with the given id of the Layout object with the given index in the SBML document.
/// @param document a pointer to the SBMLDocument object.
/// @param layoutIndex the index number of the Layout to return.
/// @param id the id of the model entity the GraphicalObject object associated with it to be returned.
/// @param graphicalObjectIndex the index of the GraphicalObject to return.
/// @param n an unsigned int representing the index of the curve segment to retrieve.
/// @return the "y" attribute of the start point of the curve segment with the given index of the curve of this GraphicalObject object, or @c 0.0 if the object is @c NULL
/// or does not have a curve
LIBSBMLNETWORK_EXTERN const double getCurveSegmentStartPointY(SBMLDocument* document, unsigned int layoutIndex, const std::string& id, unsigned int graphicalObjectIndex = 0, unsigned int curveSegmentIndex = 0);

/// @brief Sets the value of the "y" attribute of the start point of curve segment with the given index of the curve of the first GraphicalObject
/// associated with the model entity with the given id of the first Layout object in the SBML document.
/// @param document a pointer to the SBMLDocument object.
/// @param id the id of the model entity the GraphicalObject object associated with it to be returned.
/// @param n an unsigned int representing the index of the curve segment to retrieve.
/// @param y a double value to use as the value of the "y" attribute of the start point of curve segment with the given index of the curve of this GraphicalObject object.
/// @return integer value indicating success/failure of the function.
LIBSBMLNETWORK_EXTERN int setCurveSegmentStartPointY(SBMLDocument* document, const std::string& id, unsigned int curveSegmentIndex, const double& y);

/// @brief Sets the value of the "y" attribute of the start point of curve segment with the given index of the curve of the first GraphicalObject
/// associated with the model entity with the given id of the Layout object with the given index in the SBML document.
/// @param document a pointer to the SBMLDocument object.
/// @param layoutIndex the index number of the Layout to return.
/// @param id the id of the model entity the GraphicalObject object associated with it to be returned.
/// @param n an unsigned int representing the index of the curve segment to retrieve.
/// @param y a double value to use as the value of the "y" attribute of the start point of curve segment with the given index of the curve of this GraphicalObject object.
/// @return integer value indicating success/failure of the function.
LIBSBMLNETWORK_EXTERN int setCurveSegmentStartPointY(SBMLDocument* document, unsigned int layoutIndex, const std::string& id, unsigned int curveSegmentIndex, const double& y);

/// @brief Sets the value of the "y" attribute of the start point of curve segment with the given index of the curve of the GraphicalObject
/// with the given index associated with the model entity with the given id of the first Layout object in the SBML document.
/// @param document a pointer to the SBMLDocument object.
/// @param id the id of the model entity the GraphicalObject object associated with it to be returned.
/// @param graphicalObjectIndex the index of the GraphicalObject to return.
/// @param n an unsigned int representing the index of the curve segment to retrieve.
/// @param y a double value to use as the value of the "y" attribute of the start point of curve segment with the given index of the curve of this GraphicalObject object.
/// @return integer value indicating success/failure of the function.
LIBSBMLNETWORK_EXTERN int setCurveSegmentStartPointY(SBMLDocument* document, const std::string& id, unsigned int graphicalObjectIndex, unsigned int curveSegmentIndex, const double& y);

/// @brief Sets the value of the "y" attribute of the start point of curve segment with the given index of the curve of the GraphicalObject
/// with the given index associated with the model entity with the given id of the Layout object with the given index in the SBML document.
/// @param document a pointer to the SBMLDocument object.
/// @param layoutIndex the index number of the Layout to return.
/// @param id the id of the model entity the GraphicalObject object associated with it to be returned.
/// @param graphicalObjectIndex the index of the GraphicalObject to return.
/// @param n an unsigned int representing the index of the curve segment to retrieve.
/// @param y a double value to use as the value of the "y" attribute of the start point of curve segment with the given index of the curve of this GraphicalObject object.
/// @return integer value indicating success/failure of the function.
LIBSBMLNETWORK_EXTERN int setCurveSegmentStartPointY(SBMLDocument* document, unsigned int layoutIndex, const std::string& id, unsigned int graphicalObjectIndex, unsigned int curveSegmentIndex, const double& y);

/// @brief Returns the value of the "x" attribute of the end point of the curve segment with the given index of the curve of the GraphicalObject
/// with the given index associated with the model entity with the given id of the first Layout object in the SBML document.
/// @param document a pointer to the SBMLDocument object.
/// @param id the id of the model entity the GraphicalObject object associated with it to be returned.
/// @param graphicalObjectIndex the index of the GraphicalObject to return.
/// @param n an unsigned int representing the index of the curve segment to retrieve.
/// @return the "x" attribute of the end point of the curve segment with the given index of the curve of this GraphicalObject object, or @c 0.0 if the object is @c NULL
/// or does not have a curve
LIBSBMLNETWORK_EXTERN const double getCurveSegmentEndPointX(SBMLDocument* document, const std::string& id, unsigned int graphicalObjectIndex = 0, unsigned int curveSegmentIndex = 0);

/// @brief Returns the value of the "x" attribute of the end point of the curve segment with the given index of the curve of the GraphicalObject
/// with the given index associated with the model entity with the given id of the Layout object with the given index in the SBML document.
/// @param document a pointer to the SBMLDocument object.
/// @param layoutIndex the index number of the Layout to return.
/// @param id the id of the model entity the GraphicalObject object associated with it to be returned.
/// @param graphicalObjectIndex the index of the GraphicalObject to return.
/// @param n an unsigned int representing the index of the curve segment to retrieve.
/// @return the "x" attribute of the end point of the curve segment with the given index of the curve of this GraphicalObject object, or @c 0.0 if the object is @c NULL
/// or does not have a curve
LIBSBMLNETWORK_EXTERN const double getCurveSegmentEndPointX(SBMLDocument* document, unsigned int layoutIndex, const std::string& id, unsigned int graphicalObjectIndex = 0, unsigned int curveSegmentIndex = 0);

/// @brief Sets the value of the "x" attribute of the end point of curve segment with the given index of the curve of the first GraphicalObject
/// associated with the model entity with the given id of the first Layout object in the SBML document.
/// @param document a pointer to the SBMLDocument object.
/// @param id the id of the model entity the GraphicalObject object associated with it to be returned.
/// @param n an unsigned int representing the index of the curve segment to retrieve.
/// @param x a double value to use as the value of the "x" attribute of the end point of curve segment with the given index of the curve of this GraphicalObject object.
/// @return integer value indicating success/failure of the function.
LIBSBMLNETWORK_EXTERN int setCurveSegmentEndPointX(SBMLDocument* document, const std::string& id, unsigned int curveSegmentIndex, const double& x);

/// @brief Sets the value of the "x" attribute of the end point of curve segment with the given index of the curve of the first GraphicalObject
/// associated with the model entity with the given id of the Layout object with the given index in the SBML document.
/// @param document a pointer to the SBMLDocument object.
/// @param layoutIndex the index number of the Layout to return.
/// @param id the id of the model entity the GraphicalObject object associated with it to be returned.
/// @param n an unsigned int representing the index of the curve segment to retrieve.
/// @param x a double value to use as the value of the "x" attribute of the end point of curve segment with the given index of the curve of this GraphicalObject object.
/// @return integer value indicating success/failure of the function.
LIBSBMLNETWORK_EXTERN int setCurveSegmentEndPointX(SBMLDocument* document, unsigned int layoutIndex, const std::string& id, unsigned int curveSegmentIndex, const double& x);

/// @brief Sets the value of the "x" attribute of the end point of curve segment with the given index of the curve of the GraphicalObject
/// with the given index associated with the model entity with the given id of the first Layout object in the SBML document.
/// @param document a pointer to the SBMLDocument object.
/// @param id the id of the model entity the GraphicalObject object associated with it to be returned.
/// @param graphicalObjectIndex the index of the GraphicalObject to return.
/// @param n an unsigned int representing the index of the curve segment to retrieve.
/// @param x a double value to use as the value of the "x" attribute of the end point of curve segment with the given index of the curve of this GraphicalObject object.
/// @return integer value indicating success/failure of the function.
LIBSBMLNETWORK_EXTERN int setCurveSegmentEndPointX(SBMLDocument* document, const std::string& id, unsigned int graphicalObjectIndex, unsigned int curveSegmentIndex, const double& x);

/// @brief Sets the value of the "x" attribute of the end point of curve segment with the given index of the curve of the GraphicalObject
/// with the given index associated with the model entity with the given id of the Layout object with the given index in the SBML document.
/// @param document a pointer to the SBMLDocument object.
/// @param layoutIndex the index number of the Layout to return.
/// @param id the id of the model entity the GraphicalObject object associated with it to be returned.
/// @param graphicalObjectIndex the index of the GraphicalObject to return.
/// @param n an unsigned int representing the index of the curve segment to retrieve.
/// @param x a double value to use as the value of the "x" attribute of the end point of curve segment with the given index of the curve of this GraphicalObject object.
/// @return integer value indicating success/failure of the function.
LIBSBMLNETWORK_EXTERN int setCurveSegmentEndPointX(SBMLDocument* document, unsigned int layoutIndex, const std::string& id, unsigned int graphicalObjectIndex, unsigned int curveSegmentIndex, const double& x);

/// @brief Returns the value of the "y" attribute of the end point of the curve segment with the given index of the curve of the GraphicalObject
/// with the given index associated with the model entity with the given id of the first Layout object in the SBML document.
/// @param document a pointer to the SBMLDocument object.
/// @param id the id of the model entity the GraphicalObject object associated with it to be returned.
/// @param graphicalObjectIndex the index of the GraphicalObject to return.
/// @param n an unsigned int representing the index of the curve segment to retrieve.
/// @return the "y" attribute of the end point of the curve segment with the given index of the curve of this GraphicalObject object, or @c 0.0 if the object is @c NULL
/// or does not have a curve
LIBSBMLNETWORK_EXTERN const double getCurveSegmentEndPointY(SBMLDocument* document, const std::string& id, unsigned int graphicalObjectIndex = 0, unsigned int curveSegmentIndex = 0);

/// @brief Returns the value of the "y" attribute of the end point of the curve segment with the given index of the curve of the GraphicalObject
/// with the given index associated with the model entity with the given id of the Layout object with the given index in the SBML document.
/// @param document a pointer to the SBMLDocument object.
/// @param layoutIndex the index number of the Layout to return.
/// @param id the id of the model entity the GraphicalObject object associated with it to be returned.
/// @param graphicalObjectIndex the index of the GraphicalObject to return.
/// @param n an unsigned int representing the index of the curve segment to retrieve.
/// @return the "y" attribute of the end point of the curve segment with the given index of the curve of this GraphicalObject object, or @c 0.0 if the object is @c NULL
/// or does not have a curve
LIBSBMLNETWORK_EXTERN const double getCurveSegmentEndPointY(SBMLDocument* document, unsigned int layoutIndex, const std::string& id, unsigned int graphicalObjectIndex = 0, unsigned int curveSegmentIndex = 0);

/// @brief Sets the value of the "y" attribute of the end point of curve segment with the given index of the curve of the first GraphicalObject
/// associated with the model entity with the given id of the first Layout object in the SBML document.
/// @param document a pointer to the SBMLDocument object.
/// @param id the id of the model entity the GraphicalObject object associated with it to be returned.
/// @param n an unsigned int representing the index of the curve segment to retrieve.
/// @param y a double value to use as the value of the "y" attribute of the end point of curve segment with the given index of the GraphicalObject
/// with the given index associated with the model entity with the given id of the Layout object.
/// @return integer value indicating success/failure of the function.
LIBSBMLNETWORK_EXTERN int setCurveSegmentEndPointY(SBMLDocument* document, const std::string& id, unsigned int curveSegmentIndex, const double& y);

/// @brief Sets the value of the "y" attribute of the end point of curve segment with the given index of the curve of the first GraphicalObject
/// associated with the model entity with the given id of the Layout object with the given index in the SBML document.
/// @param document a pointer to the SBMLDocument object.
/// @param layoutIndex the index number of the Layout to return.
/// @param id the id of the model entity the GraphicalObject object associated with it to be returned.
/// @param n an unsigned int representing the index of the curve segment to retrieve.
/// @param y a double value to use as the value of the "y" attribute of the end point of curve segment with the given index of the GraphicalObject
/// with the given index associated with the model entity with the given id of the Layout object.
/// @return integer value indicating success/failure of the function.
LIBSBMLNETWORK_EXTERN int setCurveSegmentEndPointY(SBMLDocument* document, unsigned int layoutIndex, const std::string& id, unsigned int curveSegmentIndex, const double& y);

/// @brief Sets the value of the "y" attribute of the end point of curve segment with the given index of the curve of the GraphicalObject
/// with the given index associated with the model entity with the given id of the first Layout object in the SBML document.
/// @param document a pointer to the SBMLDocument object.
/// @param id the id of the model entity the GraphicalObject object associated with it to be returned.
/// @param graphicalObjectIndex the index of the GraphicalObject to return.
/// @param n an unsigned int representing the index of the curve segment to retrieve.
/// @param y a double value to use as the value of the "y" attribute of the end point of curve segment with the given index of the GraphicalObject
/// with the given index associated with the model entity with the given id of the Layout object.
/// @return integer value indicating success/failure of the function.
LIBSBMLNETWORK_EXTERN int setCurveSegmentEndPointY(SBMLDocument* document, const std::string& id, unsigned int graphicalObjectIndex, unsigned int curveSegmentIndex, const double& y);

/// @brief Sets the value of the "y" attribute of the end point of curve segment with the given index of the curve of the GraphicalObject
/// with the given index associated with the model entity with the given id of the Layout object with the given index in the SBML document.
/// @param document a pointer to the SBMLDocument object.
/// @param layoutIndex the index number of the Layout to return.
/// @param id the id of the model entity the GraphicalObject object associated with it to be returned.
/// @param graphicalObjectIndex the index of the GraphicalObject to return.
/// @param n an unsigned int representing the index of the curve segment to retrieve.
/// @param y a double value to use as the value of the "y" attribute of the end point of curve segment with the given index of the GraphicalObject
/// with the given index associated with the model entity with the given id of the Layout object.
/// @return integer value indicating success/failure of the function.
LIBSBMLNETWORK_EXTERN int setCurveSegmentEndPointY(SBMLDocument* document, unsigned int layoutIndex, const std::string& id, unsigned int graphicalObjectIndex, unsigned int curveSegmentIndex, const double& y);

/// @brief Returns the value of the "x" attribute of the base point 1 of the curve segment with the given index of the curve of the the GraphicalObject
/// with the given index associated with the model entity with the given id of the first Layout object in the SBML document.
/// @param document a pointer to the SBMLDocument object.
/// @param id the id of the model entity the GraphicalObject object associated with it to be returned.
/// @param graphicalObjectIndex the index of the GraphicalObject to return.
/// @param n an unsigned int representing the index of the curve segment to retrieve.
/// @return the "x" attribute of the base point 1 of the curve segment with the given index of the curve of this GraphicalObject object, or @c 0.0 if the object is @c NULL
/// or does not have a curve
LIBSBMLNETWORK_EXTERN const double getCurveSegmentBasePoint1X(SBMLDocument* document, const std::string& id, unsigned int graphicalObjectIndex = 0, unsigned int curveSegmentIndex = 0);

/// @brief Returns the value of the "x" attribute of the base point 1 of the curve segment with the given index of the curve of the the GraphicalObject
/// with the given index associated with the model entity with the given id of the Layout object with the given index in the SBML document.
/// @param document a pointer to the SBMLDocument object.
/// @param layoutIndex the index number of the Layout to return.
/// @param id the id of the model entity the GraphicalObject object associated with it to be returned.
/// @param graphicalObjectIndex the index of the GraphicalObject to return.
/// @param n an unsigned int representing the index of the curve segment to retrieve.
/// @return the "x" attribute of the base point 1 of the curve segment with the given index of the curve of this GraphicalObject object, or @c 0.0 if the object is @c NULL
/// or does not have a curve
LIBSBMLNETWORK_EXTERN const double getCurveSegmentBasePoint1X(SBMLDocument* document, unsigned int layoutIndex, const std::string& id, unsigned int graphicalObjectIndex = 0, unsigned int curveSegmentIndex = 0);

/// @brief Sets the value of the "x" attribute of the base point 1 of curve segment with the given index of the curve of the of the first GraphicalObject
/// associated with the model entity with the given id of the first Layout object in the SBML document.
/// @param document a pointer to the SBMLDocument object.
/// @param id the id of the model entity the GraphicalObject object associated with it to be returned.
/// @param n an unsigned int representing the index of the curve segment to retrieve.
/// @param x a double value to use as the value of the "x" attribute of the base point 1 of curve segment with the given index of the curve of this GraphicalObject object.
/// @return integer value indicating success/failure of the function.
LIBSBMLNETWORK_EXTERN int setCurveSegmentBasePoint1X(SBMLDocument* document, const std::string& id, unsigned int curveSegmentIndex, const double& x);

/// @brief Sets the value of the "x" attribute of the base point 1 of curve segment with the given index of the curve of the of the first GraphicalObject
/// associated with the model entity with the given id of the Layout object with the given index in the SBML document.
/// @param document a pointer to the SBMLDocument object.
/// @param layoutIndex the index number of the Layout to return.
/// @param id the id of the model entity the GraphicalObject object associated with it to be returned.
/// @param n an unsigned int representing the index of the curve segment to retrieve.
/// @param x a double value to use as the value of the "x" attribute of the base point 1 of curve segment with the given index of the curve of this GraphicalObject object.
/// @return integer value indicating success/failure of the function.
LIBSBMLNETWORK_EXTERN int setCurveSegmentBasePoint1X(SBMLDocument* document, unsigned int layoutIndex, const std::string& id, unsigned int curveSegmentIndex, const double& x);

/// @brief Sets the value of the "x" attribute of the base point 1 of curve segment with the given index of the curve of the of the GraphicalObject
/// with the given index associated with the model entity with the given id of the first Layout object in the SBML document.
/// @param document a pointer to the SBMLDocument object.
/// @param id the id of the model entity the GraphicalObject object associated with it to be returned.
/// @param graphicalObjectIndex the index of the GraphicalObject to return.
/// @param n an unsigned int representing the index of the curve segment to retrieve.
/// @param x a double value to use as the value of the "x" attribute of the base point 1 of curve segment with the given index of the curve of this GraphicalObject object.
/// @return integer value indicating success/failure of the function.
LIBSBMLNETWORK_EXTERN int setCurveSegmentBasePoint1X(SBMLDocument* document, const std::string& id, unsigned int graphicalObjectIndex, unsigned int curveSegmentIndex, const double& x);

/// @brief Sets the value of the "x" attribute of the base point 1 of curve segment with the given index of the curve of the of the GraphicalObject
/// with the given index associated with the model entity with the given id of the Layout object with the given index in the SBML document.
/// @param document a pointer to the SBMLDocument object.
/// @param layoutIndex the index number of the Layout to return.
/// @param id the id of the model entity the GraphicalObject object associated with it to be returned.
/// @param graphicalObjectIndex the index of the GraphicalObject to return.
/// @param n an unsigned int representing the index of the curve segment to retrieve.
/// @param x a double value to use as the value of the "x" attribute of the base point 1 of curve segment with the given index of the curve of this GraphicalObject object.
/// @return integer value indicating success/failure of the function.
LIBSBMLNETWORK_EXTERN int setCurveSegmentBasePoint1X(SBMLDocument* document, unsigned int layoutIndex, const std::string& id, unsigned int graphicalObjectIndex, unsigned int curveSegmentIndex, const double& x);

/// @brief Returns the value of the "y" attribute of the base point 1 of the curve segment with the given index of the curve of the GraphicalObject
/// with the given index associated with the model entity with the given id of the first Layout object in the SBML document.
/// @param document a pointer to the SBMLDocument object.
/// @param id the id of the model entity the GraphicalObject object associated with it to be returned.
/// @param graphicalObjectIndex the index of the GraphicalObject to return.
/// @param n an unsigned int representing the index of the curve segment to retrieve.
/// @return the "y" attribute of the base point 1 of the curve segment with the given index of the curve of this GraphicalObject object, or @c 0.0 if the object is @c NULL
/// or does not have a curve
LIBSBMLNETWORK_EXTERN const double getCurveSegmentBasePoint1Y(SBMLDocument* document, const std::string& id, unsigned int graphicalObjectIndex = 0, unsigned int curveSegmentIndex = 0);

/// @brief Returns the value of the "y" attribute of the base point 1 of the curve segment with the given index of the curve of the GraphicalObject
/// with the given index associated with the model entity with the given id of the Layout object with the given index in the SBML document.
/// @param document a pointer to the SBMLDocument object.
/// @param layoutIndex the index number of the Layout to return.
/// @param id the id of the model entity the GraphicalObject object associated with it to be returned.
/// @param graphicalObjectIndex the index of the GraphicalObject to return.
/// @param n an unsigned int representing the index of the curve segment to retrieve.
/// @return the "y" attribute of the base point 1 of the curve segment with the given index of the curve of this GraphicalObject object, or @c 0.0 if the object is @c NULL
/// or does not have a curve
LIBSBMLNETWORK_EXTERN const double getCurveSegmentBasePoint1Y(SBMLDocument* document, unsigned int layoutIndex, const std::string& id, unsigned int graphicalObjectIndex = 0, unsigned int curveSegmentIndex = 0);

/// @brief Sets the value of the "y" attribute of the base point 1 of curve segment with the given index of the curve of the first GraphicalObject
/// associated with the model entity with the given id of the first Layout object in the SBML document.
/// @param document a pointer to the SBMLDocument object.
/// @param id the id of the model entity the GraphicalObject object associated with it to be returned.
/// @param graphicalObjectIndex the index of the GraphicalObject to return.
/// @param n an unsigned int representing the index of the curve segment to retrieve.
/// @param y a double value to use as the value of the "y" attribute of the base point 1 of curve segment with the given index of the curve of this GraphicalObject object.
/// @return integer value indicating success/failure of the function.
LIBSBMLNETWORK_EXTERN int setCurveSegmentBasePoint1Y(SBMLDocument* document, const std::string& id, unsigned int curveSegmentIndex, const double& y);

/// @brief Sets the value of the "y" attribute of the base point 1 of curve segment with the given index of the curve of the first GraphicalObject
/// associated with the model entity with the given id of the Layout object with the given index in the SBML document.
/// @param document a pointer to the SBMLDocument object.
/// @param layoutIndex the index number of the Layout to return.
/// @param id the id of the model entity the GraphicalObject object associated with it to be returned.
/// @param graphicalObjectIndex the index of the GraphicalObject to return.
/// @param n an unsigned int representing the index of the curve segment to retrieve.
/// @param y a double value to use as the value of the "y" attribute of the base point 1 of curve segment with the given index of the curve of this GraphicalObject object.
/// @return integer value indicating success/failure of the function.
LIBSBMLNETWORK_EXTERN int setCurveSegmentBasePoint1Y(SBMLDocument* document, unsigned int layoutIndex, const std::string& id, unsigned int curveSegmentIndex, const double& y);

/// @brief Sets the value of the "y" attribute of the base point 1 of curve segment with the given index of the curve of the GraphicalObject
/// with the given index associated with the model entity with the given id of the first Layout object in the SBML document.
/// @param document a pointer to the SBMLDocument object.
/// @param id the id of the model entity the GraphicalObject object associated with it to be returned.
/// @param graphicalObjectIndex the index of the GraphicalObject to return.
/// @param n an unsigned int representing the index of the curve segment to retrieve.
/// @param y a double value to use as the value of the "y" attribute of the base point 1 of curve segment with the given index of the curve of this GraphicalObject object.
/// @return integer value indicating success/failure of the function.
LIBSBMLNETWORK_EXTERN int setCurveSegmentBasePoint1Y(SBMLDocument* document, const std::string& id, unsigned int graphicalObjectIndex, unsigned int curveSegmentIndex, const double& y);

/// @brief Sets the value of the "y" attribute of the base point 1 of curve segment with the given index of the curve of the GraphicalObject
/// with the given index associated with the model entity with the given id of the Layout object with the given index in the SBML document.
/// @param document a pointer to the SBMLDocument object.
/// @param layoutIndex the index number of the Layout to return.
/// @param id the id of the model entity the GraphicalObject object associated with it to be returned.
/// @param graphicalObjectIndex the index of the GraphicalObject to return.
/// @param n an unsigned int representing the index of the curve segment to retrieve.
/// @param y a double value to use as the value of the "y" attribute of the base point 1 of curve segment with the given index of the curve of this GraphicalObject object.
/// @return integer value indicating success/failure of the function.
LIBSBMLNETWORK_EXTERN int setCurveSegmentBasePoint1Y(SBMLDocument* document, unsigned int layoutIndex, const std::string& id, unsigned int graphicalObjectIndex, unsigned int curveSegmentIndex, const double& y);

/// @brief Returns the value of the "x" attribute of the base point 2 of the curve segment with the given index of the curve of the GraphicalObject
/// with the given index associated with the model entity with the given id of the first Layout object in the SBML document.
/// @param document a pointer to the SBMLDocument object.
/// @param id the id of the model entity the GraphicalObject object associated with it to be returned.
/// @param graphicalObjectIndex the index of the GraphicalObject to return.
/// @param n an unsigned int representing the index of the curve segment to retrieve.
/// @return the "x" attribute of the base point 2 of the curve segment with the given index of the curve of this GraphicalObject object, or @c 0.0 if the object is @c NULL
/// or does not have a curve
LIBSBMLNETWORK_EXTERN const double getCurveSegmentBasePoint2X(SBMLDocument* document, const std::string& id, unsigned int graphicalObjectIndex = 0, unsigned int curveSegmentIndex = 0);

/// @brief Returns the value of the "x" attribute of the base point 2 of the curve segment with the given index of the curve of the GraphicalObject
/// with the given index associated with the model entity with the given id of the Layout object with the given index in the SBML document.
/// @param document a pointer to the SBMLDocument object.
/// @param layoutIndex the index number of the Layout to return.
/// @param id the id of the model entity the GraphicalObject object associated with it to be returned.
/// @param graphicalObjectIndex the index of the GraphicalObject to return.
/// @param n an unsigned int representing the index of the curve segment to retrieve.
/// @return the "x" attribute of the base point 2 of the curve segment with the given index of the curve of this GraphicalObject object, or @c 0.0 if the object is @c NULL
/// or does not have a curve
LIBSBMLNETWORK_EXTERN const double getCurveSegmentBasePoint2X(SBMLDocument* document, unsigned int layoutIndex, const std::string& id, unsigned int graphicalObjectIndex = 0, unsigned int curveSegmentIndex = 0);

/// @brief Sets the value of the "x" attribute of the base point 2 of curve segment with the given index of the curve of the first GraphicalObject
/// associated with the model entity with the given id of the first Layout object in the SBML document.
/// @param document a pointer to the SBMLDocument object.
/// @param id the id of the model entity the GraphicalObject object associated with it to be returned.
/// @param n an unsigned int representing the index of the curve segment to retrieve.
/// @param x a double value to use as the value of the "x" attribute of the base point 2 of curve segment with the given index of the curve of this GraphicalObject object.
/// @return integer value indicating success/failure of the function.
LIBSBMLNETWORK_EXTERN int setCurveSegmentBasePoint2X(SBMLDocument* document, const std::string& id, unsigned int curveSegmentIndex, const double& x);

/// @brief Sets the value of the "x" attribute of the base point 2 of curve segment with the given index of the curve of the first GraphicalObject
/// associated with the model entity with the given id of the Layout object with the given index in the SBML document.
/// @param document a pointer to the SBMLDocument object.
/// @param layoutIndex the index number of the Layout to return.
/// @param id the id of the model entity the GraphicalObject object associated with it to be returned.
/// @param n an unsigned int representing the index of the curve segment to retrieve.
/// @param x a double value to use as the value of the "x" attribute of the base point 2 of curve segment with the given index of the curve of this GraphicalObject object.
/// @return integer value indicating success/failure of the function.
LIBSBMLNETWORK_EXTERN int setCurveSegmentBasePoint2X(SBMLDocument* document, unsigned int layoutIndex, const std::string& id, unsigned int curveSegmentIndex, const double& x);

/// @brief Sets the value of the "x" attribute of the base point 2 of curve segment with the given index of the curve of the GraphicalObject
/// with the given index associated with the model entity with the given id of the first Layout object in the SBML document.
/// @param document a pointer to the SBMLDocument object.
/// @param id the id of the model entity the GraphicalObject object associated with it to be returned.
/// @param graphicalObjectIndex the index of the GraphicalObject to return.
/// @param n an unsigned int representing the index of the curve segment to retrieve.
/// @param x a double value to use as the value of the "x" attribute of the base point 2 of curve segment with the given index of the curve of this GraphicalObject object.
/// @return integer value indicating success/failure of the function.
LIBSBMLNETWORK_EXTERN int setCurveSegmentBasePoint2X(SBMLDocument* document, const std::string& id, unsigned int graphicalObjectIndex, unsigned int curveSegmentIndex, const double& x);

/// @brief Sets the value of the "x" attribute of the base point 2 of curve segment with the given index of the curve of the GraphicalObject
/// with the given index associated with the model entity with the given id of the Layout object with the given index in the SBML document.
/// @param document a pointer to the SBMLDocument object.
/// @param layoutIndex the index number of the Layout to return.
/// @param id the id of the model entity the GraphicalObject object associated with it to be returned.
/// @param graphicalObjectIndex the index of the GraphicalObject to return.
/// @param n an unsigned int representing the index of the curve segment to retrieve.
/// @param x a double value to use as the value of the "x" attribute of the base point 2 of curve segment with the given index of the curve of this GraphicalObject object.
/// @return integer value indicating success/failure of the function.
LIBSBMLNETWORK_EXTERN int setCurveSegmentBasePoint2X(SBMLDocument* document, unsigned int layoutIndex, const std::string& id, unsigned int graphicalObjectIndex, unsigned int curveSegmentIndex, const double& x);

/// @brief Returns the value of the "y" attribute of the base point 2 of the curve segment with the given index of the curve of the GraphicalObject
/// with the given index associated with the model entity with the given id of the first Layout object in the SBML document.
/// @param document a pointer to the SBMLDocument object.
/// @param id the id of the model entity the GraphicalObject object associated with it to be returned.
/// @param graphicalObjectIndex the index of the GraphicalObject to return.
/// @param n an unsigned int representing the index of the curve segment to retrieve.
/// @return the "y" attribute of the base point 2 of the curve segment with the given index of the curve of this GraphicalObject object, or @c 0.0 if the object is @c NULL
/// or does not have a curve.
LIBSBMLNETWORK_EXTERN const double getCurveSegmentBasePoint2Y(SBMLDocument* document, const std::string& id, unsigned int graphicalObjectIndex = 0, unsigned int curveSegmentIndex = 0);

/// @brief Returns the value of the "y" attribute of the base point 2 of the curve segment with the given index of the curve of the GraphicalObject
/// with the given index associated with the model entity with the given id of the Layout object with the given index in the SBML document.
/// @param document a pointer to the SBMLDocument object.
/// @param layoutIndex the index number of the Layout to return.
/// @param id the id of the model entity the GraphicalObject object associated with it to be returned.
/// @param graphicalObjectIndex the index of the GraphicalObject to return.
/// @param n an unsigned int representing the index of the curve segment to retrieve.
/// @return the "y" attribute of the base point 2 of the curve segment with the given index of the curve of this GraphicalObject object, or @c 0.0 if the object is @c NULL
/// or does not have a curve.
LIBSBMLNETWORK_EXTERN const double getCurveSegmentBasePoint2Y(SBMLDocument* document, unsigned int layoutIndex, const std::string& id, unsigned int graphicalObjectIndex = 0, unsigned int curveSegmentIndex = 0);

/// @brief Sets the value of the "y" attribute of the base point 2 of curve segment with the given index of the curve of the first GraphicalObject
/// associated with the model entity with the given id of the first Layout object in the SBML document.
/// @param document a pointer to the SBMLDocument object.
/// @param id the id of the model entity the GraphicalObject object associated with it to be returned.
/// @param n an unsigned int representing the index of the curve segment to retrieve.
/// @param y a double value to use as the value of the "y" attribute of the base point 2 of curve segment with the given index of the curve of this GraphicalObject object.
/// @return integer value indicating success/failure of the function.
LIBSBMLNETWORK_EXTERN int setCurveSegmentBasePoint2Y(SBMLDocument* document, const std::string& id, unsigned int curveSegmentIndex, const double& y);

/// @brief Sets the value of the "y" attribute of the base point 2 of curve segment with the given index of the curve of the first GraphicalObject
/// associated with the model entity with the given id of the Layout object with the given index in the SBML document.
/// @param document a pointer to the SBMLDocument object.
/// @param layoutIndex the index number of the Layout to return.
/// @param id the id of the model entity the GraphicalObject object associated with it to be returned.
/// @param n an unsigned int representing the index of the curve segment to retrieve.
/// @param y a double value to use as the value of the "y" attribute of the base point 2 of curve segment with the given index of the curve of this GraphicalObject object.
/// @return integer value indicating success/failure of the function.
LIBSBMLNETWORK_EXTERN int setCurveSegmentBasePoint2Y(SBMLDocument* document, unsigned int layoutIndex, const std::string& id, unsigned int curveSegmentIndex, const double& y);

/// @brief Sets the value of the "y" attribute of the base point 2 of curve segment with the given index of the curve of the GraphicalObject
/// with the given index associated with the model entity with the given id of the first Layout object in the SBML document.
/// @param document a pointer to the SBMLDocument object.
/// @param id the id of the model entity the GraphicalObject object associated with it to be returned.
/// @param graphicalObjectIndex the index of the GraphicalObject to return.
/// @param n an unsigned int representing the index of the curve segment to retrieve.
/// @param y a double value to use as the value of the "y" attribute of the base point 2 of curve segment with the given index of the curve of this GraphicalObject object.
/// @return integer value indicating success/failure of the function.
LIBSBMLNETWORK_EXTERN int setCurveSegmentBasePoint2Y(SBMLDocument* document, const std::string& id, unsigned int graphicalObjectIndex, unsigned int curveSegmentIndex, const double& y);

/// @brief Sets the value of the "y" attribute of the base point 2 of curve segment with the given index of the curve of the GraphicalObject
/// with the given index associated with the model entity with the given id of the Layout object with the given index in the SBML document.
/// @param document a pointer to the SBMLDocument object.
/// @param layoutIndex the index number of the Layout to return.
/// @param id the id of the model entity the GraphicalObject object associated with it to be returned.
/// @param graphicalObjectIndex the index of the GraphicalObject to return.
/// @param n an unsigned int representing the index of the curve segment to retrieve.
/// @param y a double value to use as the value of the "y" attribute of the base point 2 of curve segment with the given index of the curve of this GraphicalObject object.
/// @return integer value indicating success/failure of the function.
LIBSBMLNETWORK_EXTERN int setCurveSegmentBasePoint2Y(SBMLDocument* document, unsigned int layoutIndex, const std::string& id, unsigned int graphicalObjectIndex, unsigned int curveSegmentIndex, const double& y);

}

#endif<|MERGE_RESOLUTION|>--- conflicted
+++ resolved
@@ -50,16 +50,10 @@
 /// @param maxNumConnectedEdges the maximum number of connected edges before creating an alias SpeciesGlyph.
 /// @param useNameAsTextLabel a variable that determines whether to use the name of the model entities as text labels in the autolayout algorithm.
 /// @param resetLockedNodes a variable that determines whether to reset the locked nodes in the autolayout algorithm.
-/// @param lockedNodeIds a set of ids of the model entities that are going to be locked in the autolayout algorithm.
-/// @return integer value indicating success/failure of the function.
-<<<<<<< HEAD
-LIBSBMLNETWORK_EXTERN int setDefaultLayoutFeatures(SBMLDocument* document, Layout* layout, const double stiffness = 10.0, const double gravity = 15.0, const int maxNumConnectedEdges = 3,
-                                                          bool useMagnetism = false, bool useBoundary = true, bool useGrid = false, bool useNameAsTextLabel = true,
-                                                          bool resetLockedNodes = false, const std::set<std::string> lockedNodeIds = std::set<std::string>());
-=======
+/// @param lockedNodeIds a vector of ids of the model entities that are going to be locked in the autolayout algorithm.
+/// @return integer value indicating success/failure of the function.
 LIBSBMLNETWORK_EXTERN int setDefaultLayoutFeatures(SBMLDocument* document, Layout* layout, const int maxNumConnectedEdges = 3, bool useNameAsTextLabel = true,
                                                           bool resetLockedNodes = false, const std::vector<std::string> lockedNodeIds = std::vector<std::string>());
->>>>>>> 9ccb18e7
 
 /// @brief Create a Layout object, add it to list of layouts of the SBML document, and
 /// set all the necessary features for it
@@ -67,30 +61,24 @@
 /// @param maxNumConnectedEdges the maximum number of connected edges before creating an alias SpeciesGlyph.
 /// @param useNameAsTextLabel a variable that determines whether to use the name of the model entities as text labels in the autolayout algorithm.
 /// @param resetLockedNodes a variable that determines whether to reset the locked nodes in the autolayout algorithm.
-/// @param lockedNodeIds a set of ids of the model entities that are going to be locked in the autolayout algorithm.
-/// @return integer value indicating success/failure of the function.
-<<<<<<< HEAD
-LIBSBMLNETWORK_EXTERN int createDefaultLayout(SBMLDocument* document, const double stiffness = 10.0, const double gravity = 15.0, const int maxNumConnectedEdges = 3,
-                                                     bool useMagnetism = false, bool useBoundary = true, bool useGrid = false, bool useNameAsTextLabel = true,
-                                                     bool resetLockedNodes = false, const std::set<std::string> lockedNodeIds = std::set<std::string>());
-=======
+/// @param lockedNodeIds a vector of ids of the model entities that are going to be locked in the autolayout algorithm.
+/// @return integer value indicating success/failure of the function.
 LIBSBMLNETWORK_EXTERN int createDefaultLayout(SBMLDocument* document, const int maxNumConnectedEdges = 3, bool useNameAsTextLabel = true,
                                                      bool resetLockedNodes = false, const std::vector<std::string> lockedNodeIds = std::vector<std::string>());
->>>>>>> 9ccb18e7
 
 /// @brief lock all the species and reaction nodes in the layout and apply autolayout
 /// @param document a pointer to the SBMLDocument object.
 /// @param layout a pointer to the Layout object.
-/// @param updatedGraphicalObject a set of the ids of the GraphicalObject objects the position of which has been updated recently.
-/// @return integer value indicating success/failure of the function.
-LIBSBMLNETWORK_EXTERN int updateLayoutCurves(SBMLDocument* document, Layout* layout, std::set<std::string> updatedGraphicalObjectIds = std::set<std::string>());
+/// @param updatedGraphicalObject a vector of the ids of the GraphicalObject objects the position of which has been updated recently.
+/// @return integer value indicating success/failure of the function.
+LIBSBMLNETWORK_EXTERN int updateLayoutCurves(SBMLDocument* document, Layout* layout, std::vector<std::string> updatedGraphicalObjectIds = std::vector<std::string>());
 
 /// @brief lock all the species and reaction nodes in the layout and apply autolayout
 /// @param document a pointer to the SBMLDocument object.
 /// @param layoutIndex the index number of the Layout to return.
 /// @param updatedGraphicalObject a vector of the ids of the GraphicalObject objects the position of which has been updated recently.
 /// @return integer value indicating success/failure of the function.
-LIBSBMLNETWORK_EXTERN int updateLayoutCurves(SBMLDocument* document, unsigned int layoutIndex, std::set<std::string> updatedGraphicalObjectIds = std::set<std::string>());
+LIBSBMLNETWORK_EXTERN int updateLayoutCurves(SBMLDocument* document, unsigned int layoutIndex, std::vector<std::string> updatedGraphicalObjectIds = std::vector<std::string>());
 
 /// @brief Returns the Dimensions object of the Layout object with the given index in the ListOfLayouts of the SBML document.
 /// @param document a pointer to the SBMLDocument object.
