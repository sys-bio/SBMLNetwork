--- conflicted
+++ resolved
@@ -56,25 +56,15 @@
     return -1;
 }
 
-<<<<<<< HEAD
-int setDefaultLayoutFeatures(SBMLDocument* document, Layout* layout, const double stiffness, const double gravity, const int maxNumConnectedEdges,
-                             bool useMagnetism, bool useBoundary, bool useGrid, bool useNameAsTextLabel,
-                             bool resetLockedNodes, const std::set<std::string> lockedNodeIds) {
-=======
 int setDefaultLayoutFeatures(SBMLDocument* document, Layout* layout, const int maxNumConnectedEdges, bool useNameAsTextLabel,
                              bool resetLockedNodes, const std::vector<std::string> lockedNodeIds) {
->>>>>>> 9ccb18e7
     if (document && layout) {
         setDefaultLayoutId(layout);
         setDefaultLayoutDimensions(layout);
         Model* model = document->getModel();
         if (model) {
-<<<<<<< HEAD
-            std::set <LockedNodeInfo> lockedNodesInfo = getLockedNodesInfo(layout, lockedNodeIds, resetLockedNodes);
-=======
             lockGraphicalObjects(layout, lockedNodeIds, resetLockedNodes);
             std::vector<std::map<std::string, std::string>> userData = getUserData(layout);
->>>>>>> 9ccb18e7
             clearGraphicalObjects(layout);
             setCompartmentGlyphs(model, layout, userData);
             setSpeciesGlyphs(model, layout, userData);
@@ -89,17 +79,12 @@
     return -1;
 }
 
-int updateLayoutCurves(SBMLDocument* document, Layout* layout, std::set <std::string> updatedGraphicalObjectIds) {
+int updateLayoutCurves(SBMLDocument* document, Layout* layout, std::vector<std::string> updatedGraphicalObjectIds) {
     if (document && layout) {
         Model* model = document->getModel();
         if (model) {
             clearReactionTextGlyphs(layout);
-<<<<<<< HEAD
-            std::set <LockedNodeInfo> lockedNodesInfo = getLockedNodesInfo(layout, updatedGraphicalObjectIds, false);
-            locateReactions(model, layout, 10.0, 15.0, false, true, false, false, lockedNodesInfo);
-=======
             locateReactions(model, layout, false);
->>>>>>> 9ccb18e7
             setReactionTextGlyphs(layout);
             return 0;
         }
@@ -108,18 +93,12 @@
     return -1;
 }
 
-int updateLayoutCurves(SBMLDocument* document, unsigned int layoutIndex, std::set<std::string> updatedGraphicalObjectIds) {
+int updateLayoutCurves(SBMLDocument* document, unsigned int layoutIndex, std::vector<std::string> updatedGraphicalObjectIds) {
     return updateLayoutCurves(document, getLayout(document, layoutIndex), updatedGraphicalObjectIds);
 }
 
-<<<<<<< HEAD
-int createDefaultLayout(SBMLDocument* document, const double stiffness, const double gravity, const int maxNumConnectedEdges,
-                        bool useMagnetism, bool useBoundary, bool useGrid, bool useNameAsTextLabel,
-                        bool resetLockedNodes, const std::set<std::string> lockedNodeIds) {
-=======
 int createDefaultLayout(SBMLDocument* document, const int maxNumConnectedEdges, bool useNameAsTextLabel,
                         bool resetLockedNodes, const std::vector<std::string> lockedNodeIds) {
->>>>>>> 9ccb18e7
     Layout* layout = getLayout(document);
     if (!layout)
         layout = createLayout(document);
@@ -866,7 +845,7 @@
     Layout* layout = getLayout(document);
     if (!setPositionX(layout, id, x)) {
         if (canUpdateLayoutCurves(layout))
-            updateLayoutCurves(document, layout, getSetOfGraphicalObjectIds(getGraphicalObject(layout, id)));
+            updateLayoutCurves(document, layout, getListOfGraphicalObjectIds(getGraphicalObject(layout, id)));
         return 0;
     }
 
@@ -877,7 +856,7 @@
     Layout* layout = getLayout(document, layoutIndex);
     if (!setPositionX(layout, id, x)) {
         if (canUpdateLayoutCurves(layout))
-            updateLayoutCurves(document, layout, getSetOfGraphicalObjectIds(getGraphicalObject(layout, id)));
+            updateLayoutCurves(document, layout, getListOfGraphicalObjectIds(getGraphicalObject(layout, id)));
         return 0;
     }
 
@@ -888,7 +867,7 @@
     Layout* layout = getLayout(document);
     if (!setPositionX(layout, id, graphicalObjectIndex, x)) {
         if (canUpdateLayoutCurves(layout))
-            updateLayoutCurves(document, layout, getSetOfGraphicalObjectIds(getGraphicalObject(layout, id, graphicalObjectIndex)));
+            updateLayoutCurves(document, layout, getListOfGraphicalObjectIds(getGraphicalObject(layout, id, graphicalObjectIndex)));
         return 0;
     }
 
@@ -899,7 +878,7 @@
     Layout* layout = getLayout(document, layoutIndex);
     if (!setPositionX(layout, id, graphicalObjectIndex, x)) {
         if (canUpdateLayoutCurves(layout))
-            updateLayoutCurves(document, layout, getSetOfGraphicalObjectIds(getGraphicalObject(layout, id, graphicalObjectIndex)));
+            updateLayoutCurves(document, layout, getListOfGraphicalObjectIds(getGraphicalObject(layout, id, graphicalObjectIndex)));
         return 0;
     }
 
@@ -918,7 +897,7 @@
     Layout* layout = getLayout(document);
     if (!setPositionY(layout, id, y)) {
         if (canUpdateLayoutCurves(layout))
-            updateLayoutCurves(document, layout, getSetOfGraphicalObjectIds(getGraphicalObject(layout, id)));
+            updateLayoutCurves(document, layout, getListOfGraphicalObjectIds(getGraphicalObject(layout, id)));
         return 0;
     }
 
@@ -929,7 +908,7 @@
     Layout* layout = getLayout(document, layoutIndex);
     if (!setPositionY(layout, id, y)) {
         if (canUpdateLayoutCurves(layout))
-            updateLayoutCurves(document, layout, getSetOfGraphicalObjectIds(getGraphicalObject(layout, id)));
+            updateLayoutCurves(document, layout, getListOfGraphicalObjectIds(getGraphicalObject(layout, id)));
         return 0;
     }
 
@@ -940,7 +919,7 @@
     Layout* layout = getLayout(document);
     if (!setPositionY(layout, id, graphicalObjectIndex, y)) {
         if (canUpdateLayoutCurves(layout))
-            updateLayoutCurves(document, layout, getSetOfGraphicalObjectIds(getGraphicalObject(layout, id, graphicalObjectIndex)));
+            updateLayoutCurves(document, layout, getListOfGraphicalObjectIds(getGraphicalObject(layout, id, graphicalObjectIndex)));
         return 0;
     }
 
@@ -951,7 +930,7 @@
     Layout* layout = getLayout(document, layoutIndex);
     if (!setPositionY(layout, id, graphicalObjectIndex, y)) {
         if (canUpdateLayoutCurves(layout))
-            updateLayoutCurves(document, layout, getSetOfGraphicalObjectIds(getGraphicalObject(layout, id, graphicalObjectIndex)));
+            updateLayoutCurves(document, layout, getListOfGraphicalObjectIds(getGraphicalObject(layout, id, graphicalObjectIndex)));
         return 0;
     }
 
@@ -962,7 +941,7 @@
     Layout* layout = getLayout(document);
     if (!setPosition(layout, id, x, y)) {
         if (canUpdateLayoutCurves(layout))
-            updateLayoutCurves(document, layout, getSetOfGraphicalObjectIds(getGraphicalObject(layout, id)));
+            updateLayoutCurves(document, layout, getListOfGraphicalObjectIds(getGraphicalObject(layout, id)));
         return 0;
     }
 
@@ -973,7 +952,7 @@
     Layout* layout = getLayout(document, layoutIndex);
     if (!setPosition(layout, id, x, y)) {
         if (canUpdateLayoutCurves(layout))
-            updateLayoutCurves(document, layout, getSetOfGraphicalObjectIds(getGraphicalObject(layout, id)));
+            updateLayoutCurves(document, layout, getListOfGraphicalObjectIds(getGraphicalObject(layout, id)));
         return 0;
     }
 
@@ -984,7 +963,7 @@
     Layout* layout = getLayout(document);
     if (!setPosition(layout, id, graphicalObjectIndex, x, y)) {
         if (canUpdateLayoutCurves(layout))
-            updateLayoutCurves(document, layout, getSetOfGraphicalObjectIds(getGraphicalObject(layout, id, graphicalObjectIndex)));
+            updateLayoutCurves(document, layout, getListOfGraphicalObjectIds(getGraphicalObject(layout, id, graphicalObjectIndex)));
         return 0;
     }
 
@@ -995,7 +974,7 @@
     Layout* layout = getLayout(document, layoutIndex);
     if (!setPosition(layout, id, graphicalObjectIndex, x, y)) {
         if (canUpdateLayoutCurves(layout))
-            updateLayoutCurves(document, layout, getSetOfGraphicalObjectIds(getGraphicalObject(layout, id, graphicalObjectIndex)));
+            updateLayoutCurves(document, layout, getListOfGraphicalObjectIds(getGraphicalObject(layout, id, graphicalObjectIndex)));
         return 0;
     }
 
@@ -1014,7 +993,7 @@
     Layout* layout = getLayout(document);
     if (!setDimensionWidth(layout, id, width)) {
         if (canUpdateLayoutCurves(layout))
-            updateLayoutCurves(document, layout, getSetOfGraphicalObjectIds(getGraphicalObject(layout, id)));
+            updateLayoutCurves(document, layout, getListOfGraphicalObjectIds(getGraphicalObject(layout, id)));
         return 0;
     }
 
@@ -1025,7 +1004,7 @@
     Layout* layout = getLayout(document, layoutIndex);
     if (!setDimensionWidth(layout, id, width)) {
         if (canUpdateLayoutCurves(layout))
-            updateLayoutCurves(document, layout, getSetOfGraphicalObjectIds(getGraphicalObject(layout, id)));
+            updateLayoutCurves(document, layout, getListOfGraphicalObjectIds(getGraphicalObject(layout, id)));
         return 0;
     }
 
@@ -1036,7 +1015,7 @@
     Layout* layout = getLayout(document);
     if (!setDimensionWidth(layout, id, graphicalObjectIndex, width)) {
         if (canUpdateLayoutCurves(layout))
-            updateLayoutCurves(document, layout, getSetOfGraphicalObjectIds(getGraphicalObject(layout, id, graphicalObjectIndex)));
+            updateLayoutCurves(document, layout, getListOfGraphicalObjectIds(getGraphicalObject(layout, id, graphicalObjectIndex)));
         return 0;
     }
 
@@ -1047,7 +1026,7 @@
     Layout* layout = getLayout(document, layoutIndex);
     if (!setDimensionWidth(layout, id, graphicalObjectIndex, width)) {
         if (canUpdateLayoutCurves(layout))
-            updateLayoutCurves(document, layout, getSetOfGraphicalObjectIds(getGraphicalObject(layout, id, graphicalObjectIndex)));
+            updateLayoutCurves(document, layout, getListOfGraphicalObjectIds(getGraphicalObject(layout, id, graphicalObjectIndex)));
         return 0;
     }
 
@@ -1099,7 +1078,7 @@
     Layout* layout = getLayout(document);
     if (!setDimensionHeight(layout, id, height)) {
         if (canUpdateLayoutCurves(layout))
-            updateLayoutCurves(document, layout, getSetOfGraphicalObjectIds(getGraphicalObject(layout, id)));
+            updateLayoutCurves(document, layout, getListOfGraphicalObjectIds(getGraphicalObject(layout, id)));
         return 0;
     }
 
@@ -1110,7 +1089,7 @@
     Layout* layout = getLayout(document, layoutIndex);
     if (!setDimensionHeight(layout, id, height)) {
         if (canUpdateLayoutCurves(layout))
-            updateLayoutCurves(document, layout, getSetOfGraphicalObjectIds(getGraphicalObject(layout, id)));
+            updateLayoutCurves(document, layout, getListOfGraphicalObjectIds(getGraphicalObject(layout, id)));
         return 0;
     }
 
@@ -1121,7 +1100,7 @@
     Layout* layout = getLayout(document);
     if (!setDimensionHeight(layout, id, graphicalObjectIndex, height)) {
         if (canUpdateLayoutCurves(layout))
-            updateLayoutCurves(document, layout, getSetOfGraphicalObjectIds(getGraphicalObject(layout, id, graphicalObjectIndex)));
+            updateLayoutCurves(document, layout, getListOfGraphicalObjectIds(getGraphicalObject(layout, id, graphicalObjectIndex)));
         return 0;
     }
 
@@ -1132,7 +1111,7 @@
     Layout* layout = getLayout(document, layoutIndex);
     if (!setDimensionHeight(layout, id, graphicalObjectIndex, height)) {
         if (canUpdateLayoutCurves(layout))
-            updateLayoutCurves(document, layout, getSetOfGraphicalObjectIds(getGraphicalObject(layout, id, graphicalObjectIndex)));
+            updateLayoutCurves(document, layout, getListOfGraphicalObjectIds(getGraphicalObject(layout, id, graphicalObjectIndex)));
         return 0;
     }
 
